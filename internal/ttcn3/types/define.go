package types

import (
	"github.com/nokia/ntt/internal/ttcn3/ast"
)

func (info *Info) Define(m *ast.Module) {
	info.currScope = nil
	if info.Scopes == nil {
		info.Scopes = make(map[*ast.Ident]Scope)
	}
	if info.Modules == nil {
		info.Modules = make(map[string]*Module)
	}
	info.descent(m)
}

<<<<<<< HEAD
=======
// descent inserts all declarations into their enclosing scope. It also tracks
// the scopes of referencing identifiers.
>>>>>>> 55938cf6
func (info *Info) descent(n ast.Node) {
	ast.Apply(n, func(c *ast.Cursor) bool {
		switch n := c.Node().(type) {

		case *ast.Ident:
			info.Scopes[n] = info.currScope
			return true

		case *ast.BlockStmt:
			info.currScope = NewLocalScope(n, info.currScope)
			for i := range n.Stmts {
				info.descent(n.Stmts[i])
			}
			info.currScope = info.currScope.(*LocalScope).parent
			return false

		case *ast.ForStmt:
			info.currScope = NewLocalScope(n, info.currScope)
			info.descent(n.Init)
			info.descent(n.Cond)
			info.descent(n.Post)
			info.descent(n.Body)
			info.currScope = info.currScope.(*LocalScope).parent
			return false

		case *ast.Module:
			info.currMod = NewModule(n, n.Name.String())
			info.Modules[n.Name.String()] = info.currMod
			info.currScope = info.currMod
			for i := range n.Defs {
				info.descent(n.Defs[i])
			}
			if n.With == nil {
				info.descent(n.With)
			}

			info.currScope = nil
			return false

		case *ast.ImportDecl:
			name := n.Module.String()

			if info.Import != nil {
				if err := info.Import(name); err != nil {
					info.error(err)
				}
			}

			info.currMod.Imports = append(info.currMod.Imports, n.Module.String())

			if n.Module != nil {
				info.descent(n.Module)
			}
			for i := range n.List {
				info.descent(n.List[i])
			}
			return false

<<<<<<< HEAD
		case *ast.ValueDecl:
			info.descent(n.Type)
			err := ast.Declarators(n.Decls, info.Fset, func(decl ast.Expr, name ast.Node, arrays []ast.Expr, value ast.Expr) {
				v := NewVar(decl, identName(name))
				info.insert(v)
				for i := range arrays {
					info.descent(arrays[i])
				}
				info.descent(value)
			})
=======
		case *ast.Declarator:
			v := NewVar(n, identName(n.Name))
			info.insert(v)
>>>>>>> 55938cf6

			for i := range n.ArrayDef {
				info.descent(n.ArrayDef[i])
			}
<<<<<<< HEAD

			info.descent(n.With)
=======
			info.descent(n.Value)
>>>>>>> 55938cf6
			return false

		case *ast.TemplateDecl:
			sym := NewVar(n, n.Name.String())
			info.insert(sym)
			if n.TypePars != nil {
				info.currScope = NewLocalScope(n.TypePars, info.currScope)
				info.descent(n.TypePars)
			}
			info.descent(n.Type)
			info.descent(n.Base)
			if n.Params != nil {
				info.currScope = NewLocalScope(n.Params, info.currScope)
				info.descent(n.Params)
			}
			info.descent(n.Value)
			info.descent(n.With)

			if n.Params != nil {
				info.currScope = info.currScope.(*LocalScope).parent
			}

			if n.TypePars != nil {
				info.currScope = info.currScope.(*LocalScope).parent
			}
			return false

		case *ast.FuncDecl:
			sym := NewFunc(n, n.Name.String())
			info.insert(sym)
			if n.TypePars != nil {
				info.currScope = NewLocalScope(n.TypePars, info.currScope)
				info.descent(n.TypePars)
			}
			info.descent(n.RunsOn)
			info.descent(n.Mtc)
			info.descent(n.System)
			info.descent(n.Return)
			if n.Params != nil {
				info.currScope = NewLocalScope(n.Params, info.currScope)
				info.descent(n.Params)
			}
			info.descent(n.Body)
			info.descent(n.With)

			if n.Params != nil {
				info.currScope = info.currScope.(*LocalScope).parent
			}

			if n.TypePars != nil {
				info.currScope = info.currScope.(*LocalScope).parent
			}
			return false

		case *ast.StructTypeDecl:
			name := NewTypeName(n.Name, n.Name.String(), nil)
			info.insert(name)

			s := NewStruct(n, name.Parent())
			name.typ = s
			info.currScope = s

			for i := range n.Fields {
				info.descent(n.Fields[i])
			}

			info.currScope = name.Parent()
			return false

		case *ast.ComponentTypeDecl:
			c := NewComponentType(n.Name, n.Name.String())
			info.insert(c)
			if n.TypePars != nil {
				info.currScope = NewLocalScope(n.TypePars, info.currScope)
				info.descent(n.TypePars)
			}
			if n.Extends != nil {
				for i := range n.Extends {
					info.descent(n.Extends[i])
				}
			}

			info.currScope = c
			info.descent(n.Body)
			info.currScope = c.parent
			return false

		case *ast.Field:
<<<<<<< HEAD
			err := ast.Declarators([]ast.Expr{n.Name}, info.Fset, func(decl ast.Expr, name ast.Node, arrays []ast.Expr, value ast.Expr) {
				v := NewVar(decl, identName(name))
				info.insert(v)
				for i := range arrays {
					info.descent(arrays[i])
				}
				info.descent(value)
			})
=======
			v := NewVar(n.Name, identName(n.Name))
			info.insert(v)
			info.descent(n.TypePars)
>>>>>>> 55938cf6

			for i := range n.ArrayDef {
				info.descent(n.ArrayDef[i])
			}
			info.descent(n.Type)
<<<<<<< HEAD
=======
			info.descent(n.ValueConstraint)
			info.descent(n.LengthConstraint)
>>>>>>> 55938cf6
			return false

		case *ast.FormalPar:
			info.descent(n.Type)
<<<<<<< HEAD
			v := NewVar(n, identName(n.Name))
=======
			v := NewVar(n.Name, identName(n.Name))
>>>>>>> 55938cf6

			info.insert(v)
			for i := range n.ArrayDef {
				info.descent(n.ArrayDef[i])
			}
			info.descent(n.Value)

			return false

		case *ast.PortMapAttribute:
			info.currScope = NewLocalScope(n, info.currScope)
			info.descent(n.Params)
			info.currScope = info.currScope.(*LocalScope).parent
			return false

		default:
			return true
		}
	}, nil)
}

// insert object into current scope.
func (info *Info) insert(obj Object) {
	if alt := info.currScope.Insert(obj); alt != nil {
		oldPos := info.Fset.Position(alt.Pos())
		newPos := info.Fset.Position(obj.Pos())
		info.error(&RedefinitionError{Name: obj.Name(), OldPos: oldPos, NewPos: newPos})
		return
	}
	if obj.Parent() == nil {
		obj.setParent(info.currScope)
	}
}<|MERGE_RESOLUTION|>--- conflicted
+++ resolved
@@ -15,11 +15,8 @@
 	info.descent(m)
 }
 
-<<<<<<< HEAD
-=======
 // descent inserts all declarations into their enclosing scope. It also tracks
 // the scopes of referencing identifiers.
->>>>>>> 55938cf6
 func (info *Info) descent(n ast.Node) {
 	ast.Apply(n, func(c *ast.Cursor) bool {
 		switch n := c.Node().(type) {
@@ -78,32 +75,16 @@
 			}
 			return false
 
-<<<<<<< HEAD
-		case *ast.ValueDecl:
-			info.descent(n.Type)
-			err := ast.Declarators(n.Decls, info.Fset, func(decl ast.Expr, name ast.Node, arrays []ast.Expr, value ast.Expr) {
-				v := NewVar(decl, identName(name))
-				info.insert(v)
-				for i := range arrays {
-					info.descent(arrays[i])
-				}
-				info.descent(value)
-			})
-=======
+
 		case *ast.Declarator:
 			v := NewVar(n, identName(n.Name))
 			info.insert(v)
->>>>>>> 55938cf6
 
 			for i := range n.ArrayDef {
 				info.descent(n.ArrayDef[i])
 			}
-<<<<<<< HEAD
-
-			info.descent(n.With)
-=======
+
 			info.descent(n.Value)
->>>>>>> 55938cf6
 			return false
 
 		case *ast.TemplateDecl:
@@ -192,40 +173,24 @@
 			return false
 
 		case *ast.Field:
-<<<<<<< HEAD
-			err := ast.Declarators([]ast.Expr{n.Name}, info.Fset, func(decl ast.Expr, name ast.Node, arrays []ast.Expr, value ast.Expr) {
-				v := NewVar(decl, identName(name))
-				info.insert(v)
-				for i := range arrays {
-					info.descent(arrays[i])
-				}
-				info.descent(value)
-			})
-=======
+
 			v := NewVar(n.Name, identName(n.Name))
 			info.insert(v)
 			info.descent(n.TypePars)
->>>>>>> 55938cf6
 
 			for i := range n.ArrayDef {
 				info.descent(n.ArrayDef[i])
 			}
 			info.descent(n.Type)
-<<<<<<< HEAD
-=======
+
 			info.descent(n.ValueConstraint)
 			info.descent(n.LengthConstraint)
->>>>>>> 55938cf6
 			return false
 
 		case *ast.FormalPar:
 			info.descent(n.Type)
-<<<<<<< HEAD
-			v := NewVar(n, identName(n.Name))
-=======
+
 			v := NewVar(n.Name, identName(n.Name))
->>>>>>> 55938cf6
-
 			info.insert(v)
 			for i := range n.ArrayDef {
 				info.descent(n.ArrayDef[i])
