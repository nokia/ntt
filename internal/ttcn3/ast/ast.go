--- conflicted
+++ resolved
@@ -965,7 +965,6 @@
 	if x.Value != nil {
 		return x.Value.LastTok()
 	}
-<<<<<<< HEAD
 	if x.AssignTok.IsValid() {
 		return x.AssignTok.LastTok()
 	}
@@ -975,32 +974,19 @@
 	if x.ModifiesTok.IsValid() {
 		x.ModifiesTok.LastTok()
 	}
-=======
-	if x.Base != nil {
-		return x.Base.LastTok()
-	}
->>>>>>> 78c26921
 	if x.Params != nil {
 		return x.Params.LastTok()
 	}
 	if x.TypePars != nil {
-<<<<<<< HEAD
-		return x.Type.LastTok()
-=======
 		return x.TypePars.LastTok()
->>>>>>> 78c26921
 	}
 	if x.Name != nil {
 		return x.Name.LastTok()
 	}
-<<<<<<< HEAD
-	return x.Type.LastTok()
-=======
 	if x.Type != nil {
 		return x.Type.LastTok()
 	}
 	return x.TemplateTok.LastTok()
->>>>>>> 78c26921
 }
 
 func (x *ModuleParameterGroup) LastTok() *Token {
