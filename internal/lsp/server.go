// Copyright 2018 The Go Authors. All rights reserved.
// Use of this source code is governed by a BSD-style
// license that can be found in the LICENSE file.

// Package lsp implements LSP for gopls.
package lsp

import (
	"context"
	"fmt"
	"os"
	"strings"
	"sync"
	"unicode"

	"github.com/nokia/ntt/internal/fs"
	"github.com/nokia/ntt/internal/log"
	"github.com/nokia/ntt/internal/lsp/jsonrpc2"
	"github.com/nokia/ntt/internal/lsp/protocol"
	errors "golang.org/x/xerrors"
)

func NewServer(stream jsonrpc2.Stream) *Server {
	return &Server{
		conn:  jsonrpc2.NewConn(stream),
		files: make(map[*fs.File]bool),
	}
}

func (s *Server) Serve(ctx context.Context) error {
<<<<<<< HEAD
=======
	// Ignore client settings when NTT_DEBUG is enabled
>>>>>>> f616d49d
	if env := os.Getenv("NTT_DEBUG"); env == "" {
		log.SetGlobalLogger(s)
	}
	s.client = protocol.ClientDispatcher(s.conn)
	ctx = protocol.WithClient(ctx, s.client)
	handler := protocol.ServerHandler(s, jsonrpc2.MethodNotFound)
	s.conn.Go(ctx, protocol.Handlers(handler))
	<-s.conn.Done()
	return s.conn.Err()
}

type serverState int

const (
	serverCreated      = serverState(iota)
	serverInitializing // set once the server has received "initialize" request
	serverInitialized  // set once the server has received "initialized" request
	serverShutDown
)

func (s serverState) String() string {
	switch s {
	case serverCreated:
		return "created"
	case serverInitializing:
		return "initializing"
	case serverInitialized:
		return "initialized"
	case serverShutDown:
		return "shutDown"
	}
	return fmt.Sprintf("(unknown state: %d)", int(s))
}

// Server implements the protocol.Server interface.
type Server struct {
	conn   jsonrpc2.Conn
	client protocol.Client

	stateMu sync.Mutex
	state   serverState

	// folders is only valid between initialize and initialized, and holds the
	// set of folders to build views for when we are ready
	pendingFolders []protocol.WorkspaceFolder

	Suites

	filesMu sync.Mutex
	files   map[*fs.File]bool

	diagsMu sync.Mutex
	diags   map[string][]protocol.Diagnostic
}

func (s *Server) Fatal(ctx context.Context, msg string) {
	s.client.ShowMessage(ctx, &protocol.ShowMessageParams{
		Type:    protocol.Error,
		Message: msg,
	})
}

func (s *Server) Info(ctx context.Context, msg string) {
	s.client.ShowMessage(ctx, &protocol.ShowMessageParams{
		Type:    protocol.Info,
		Message: msg,
	})
}

func (s *Server) Log(ctx context.Context, msg string) {
	s.client.LogMessage(ctx, &protocol.LogMessageParams{
		Type:    protocol.Log,
		Message: msg,
	})
}

func (s *Server) Output(level log.Level, msg string) error {
	if level <= log.GlobalLevel() {
		s.Log(context.TODO(), strings.TrimRightFunc(msg, unicode.IsSpace))
	}
	return nil
}

func (s *Server) cancelRequest(ctx context.Context, params *protocol.CancelParams) error {
	return nil
}

func (s *Server) nonstandardRequest(ctx context.Context, method string, params interface{}) (interface{}, error) {
	return nil, notImplemented(method)
}

func notImplemented(method string) error {
	return errors.Errorf("%w: %q not yet implemented", jsonrpc2.ErrMethodNotFound, method)
}

//go:generate helper/helper -d protocol/tsserver.go -o server_gen.go -u .<|MERGE_RESOLUTION|>--- conflicted
+++ resolved
@@ -28,10 +28,7 @@
 }
 
 func (s *Server) Serve(ctx context.Context) error {
-<<<<<<< HEAD
-=======
 	// Ignore client settings when NTT_DEBUG is enabled
->>>>>>> f616d49d
 	if env := os.Getenv("NTT_DEBUG"); env == "" {
 		log.SetGlobalLogger(s)
 	}
