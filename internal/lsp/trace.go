--- conflicted
+++ resolved
@@ -2,7 +2,6 @@
 
 import (
 	"context"
-	"os"
 
 	"github.com/nokia/ntt/internal/env"
 	"github.com/nokia/ntt/internal/log"
@@ -15,12 +14,8 @@
 }
 
 func setTrace(s string) {
-<<<<<<< HEAD
-	if env := os.Getenv("NTT_DEBUG") + os.Getenv("K3_DEBUG"); env != "" {
-=======
 	// Ignore client settings when NTT_DEBUG is enabled
 	if env := env.Getenv("NTT_DEBUG"); env != "" {
->>>>>>> 7bbd3f4a
 		log.SetGlobalLevel(log.DebugLevel)
 		return
 	}
