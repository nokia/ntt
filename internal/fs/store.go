--- conflicted
+++ resolved
@@ -17,10 +17,6 @@
 
 // Open a file and add it to the store.
 func (s *Store) Open(path string) *File {
-<<<<<<< HEAD
-
-=======
->>>>>>> 12c69d92
 	if !strings.HasPrefix(path, "file://") {
 		if _, err := os.Stat(path); os.IsNotExist(err) {
 			if alt := searchCacheForFile(path); alt != "" {
@@ -28,10 +24,6 @@
 			}
 		}
 	}
-<<<<<<< HEAD
-
-=======
->>>>>>> 12c69d92
 	uri := URI(path)
 
 	s.filesMu.Lock()
