--- conflicted
+++ resolved
@@ -90,11 +90,7 @@
 
 		// Identical files may be added twice.
 		suite.AddSources("a.ttcn3", "b.ttcn3")
-<<<<<<< HEAD
-		v, err = suite.Sources()
-=======
 		v, _ = suite.Sources()
->>>>>>> 86bdf29c
 		assert.Equal(t, []string{"a.ttcn3", "b.ttcn3", "a.ttcn3", "b.ttcn3"}, v)
 
 		// Setting root removes all previous configured sources.
@@ -102,21 +98,13 @@
 		// This root contains just some .ttcn3 files without manifest.
 		suite.SetRoot("./testdata/suite1")
 		suite.AddSources("a.ttcn3", "b.ttcn3")
-<<<<<<< HEAD
-		v, err = suite.Sources()
-=======
 		v, _ = suite.Sources()
->>>>>>> 86bdf29c
 		assert.Equal(t, []string{"testdata/suite1/a.ttcn3", "testdata/suite1/x.ttcn3", "testdata/suite1/a.ttcn3", "testdata/suite1/b.ttcn3"}, v)
 
 		// This root contains a manifest.
 		suite.SetRoot("./testdata/suite2")
 		suite.AddSources("a.ttcn3", "b.ttcn3")
-<<<<<<< HEAD
-		v, err = suite.Sources()
-=======
 		v, _ = suite.Sources()
->>>>>>> 86bdf29c
 		assert.Equal(t, []string{
 			"testdata/suite2/a1.ttcn3",
 			"testdata/suite2/a2.ttcn3",
@@ -143,11 +131,7 @@
 	conf.SetBytes([]byte(`imports: [ "${SOMETHING_UNKNOWN}/dir1" ]`))
 	suite.SetRoot("./testdata/suite2")
 	v, err = suite.Imports()
-<<<<<<< HEAD
 	assert.Nil(t, err)
-=======
-	assert.NotNil(t, err)
->>>>>>> 86bdf29c
 	assert.Equal(t, []string{"${SOMETHING_UNKNOWN}/dir1"}, v)
 }
 
@@ -159,11 +143,7 @@
 	assert.Equal(t, "_", n)
 
 	suite.AddSources("${SOMETHING}/dir1.ttcn3/foo.ttcn3", "bar", "fnord.ttcn3")
-<<<<<<< HEAD
 	n, _ = suite.Name()
-=======
-	n, err = suite.Name()
->>>>>>> 86bdf29c
 	assert.Equal(t, "foo", n)
 
 	suite.SetRoot("testdata/suite2")
