package ntt

import (
	"encoding/json"
	"fmt"
	"os"
	"strconv"

	"github.com/nokia/ntt/internal/env"
	"github.com/nokia/ntt/internal/fs"
	"github.com/nokia/ntt/internal/log"
	"github.com/nokia/ntt/internal/memoize"
	"github.com/nokia/ntt/internal/results"
	"github.com/nokia/ntt/internal/session"
	"github.com/nokia/ntt/project"
)

// Suite represents a TTCN-3 test suite.
type Suite struct {
	id int // A unique session id

<<<<<<< HEAD
	// Project will replace the manifest implementation piece by piece
	p *project.Project

	// Module handling (maps module names to paths)
	modulesMu sync.Mutex
	modules   map[string]string
=======
	p *project.Project
>>>>>>> 86bdf29c

	// Environent handling
	envFiles []*fs.File

	// Manifest stuff
	name     string
	testHook *fs.File

	// Memoization
	store memoize.Store
}

func (suite *Suite) lazyInit() {
	if suite.p == nil {
		suite.p = &project.Project{}
	}
}

// Id returns the unique session id (aka NTT_SESSION_ID). This ID is the smallest
// integer available on this machine.
func (suite *Suite) Id() (int, error) {
	if suite.id == 0 {
		if s, ok := env.LookupEnv("NTT_SESSION_ID)"); ok {
			id, err := strconv.ParseUint(s, 10, 32)
			if err != nil {
				return 0, err
			}
			suite.id = int(id)
			return suite.id, nil
		}
		id, err := session.Get()
		if err != nil {
			return 0, err
		}
		suite.id = id
	}
	return suite.id, nil
}

func (suite *Suite) Root() string {
	if suite.p != nil {
		return suite.p.Root()
	}
	return ""
}

// SetRoot set the root folder for Suite.
//
// The root folder is the main-package, which may contain a manifest file
// (`package.yml`)
func (suite *Suite) SetRoot(folder string) {
<<<<<<< HEAD
	suite.root = folder
	suite.sources = nil
	log.Debug(fmt.Sprintf("New root folder is %q", folder))

	p, err := project.Open(folder)
	if err != nil {
		log.Debug(fmt.Sprintf("project: could not open folder: %s", err.Error()))
=======
	p, err := project.Open(folder)
	if err != nil {
		log.Verbosef(fmt.Sprintf("error opening project: %s", err.Error()))
>>>>>>> 86bdf29c
	}
	suite.p = p
}

func (suite *Suite) LatestResults() (*results.DB, error) {
	b, err := fs.Open("test_results.json").Bytes()
	if err != nil {
		if os.IsNotExist(err) {
			return nil, nil
		}
		return nil, err
	}

	var db results.DB
	return &db, json.Unmarshal(b, &db)
}

func init() {
	env.Load()

	// TODO(5nord) We still have to figure how this sharedDir could be handled
	// more elegantly, maybe even with support for Windows.
	//
	// Change SharedDir to /tmp/k3 to be compatible with legacy k3 scripts.
	session.SharedDir = "/tmp/k3"
}<|MERGE_RESOLUTION|>--- conflicted
+++ resolved
@@ -19,16 +19,8 @@
 type Suite struct {
 	id int // A unique session id
 
-<<<<<<< HEAD
 	// Project will replace the manifest implementation piece by piece
 	p *project.Project
-
-	// Module handling (maps module names to paths)
-	modulesMu sync.Mutex
-	modules   map[string]string
-=======
-	p *project.Project
->>>>>>> 86bdf29c
 
 	// Environent handling
 	envFiles []*fs.File
@@ -80,19 +72,11 @@
 // The root folder is the main-package, which may contain a manifest file
 // (`package.yml`)
 func (suite *Suite) SetRoot(folder string) {
-<<<<<<< HEAD
-	suite.root = folder
-	suite.sources = nil
 	log.Debug(fmt.Sprintf("New root folder is %q", folder))
 
 	p, err := project.Open(folder)
 	if err != nil {
 		log.Debug(fmt.Sprintf("project: could not open folder: %s", err.Error()))
-=======
-	p, err := project.Open(folder)
-	if err != nil {
-		log.Verbosef(fmt.Sprintf("error opening project: %s", err.Error()))
->>>>>>> 86bdf29c
 	}
 	suite.p = p
 }
