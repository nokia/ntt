module github.com/nokia/ntt

go 1.13

require (
	github.com/golang/protobuf v1.4.2
	github.com/gosimple/slug v1.10.0
<<<<<<< HEAD
	github.com/hashicorp/go-multierror v1.0.0
=======
>>>>>>> 12c69d92
	github.com/kr/pretty v0.2.1 // indirect
	github.com/kr/text v0.2.0 // indirect
	github.com/pelletier/go-toml v1.4.0
	github.com/pmezard/go-difflib v1.0.0
	github.com/spf13/cobra v1.1.1
	github.com/spf13/pflag v1.0.5
	github.com/stretchr/testify v1.6.1
	github.com/subosito/gotenv v1.2.0
	golang.org/x/sync v0.0.0-20190423024810-112230192c58
	golang.org/x/sys v0.0.0-20200413165638-669c56c373c4
	golang.org/x/xerrors v0.0.0-20200804184101-5ec99f83aff1
	google.golang.org/protobuf v1.25.0
	gopkg.in/check.v1 v1.0.0-20190902080502-41f04d3bba15
	gopkg.in/yaml.v2 v2.2.8
)<|MERGE_RESOLUTION|>--- conflicted
+++ resolved
@@ -5,10 +5,7 @@
 require (
 	github.com/golang/protobuf v1.4.2
 	github.com/gosimple/slug v1.10.0
-<<<<<<< HEAD
 	github.com/hashicorp/go-multierror v1.0.0
-=======
->>>>>>> 12c69d92
 	github.com/kr/pretty v0.2.1 // indirect
 	github.com/kr/text v0.2.0 // indirect
 	github.com/pelletier/go-toml v1.4.0
