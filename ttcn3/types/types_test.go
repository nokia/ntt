package types_test

import (
	"testing"

	"github.com/nokia/ntt/ttcn3"
	"github.com/nokia/ntt/ttcn3/syntax"
	"github.com/nokia/ntt/ttcn3/types"
	"github.com/stretchr/testify/assert"
)

// Kind strings are used to construct error messages and should therefore have
// a tested string representation.
func TestKindStrings(t *testing.T) {
	assert.Equal(t, "any", types.Kind(0).String(), "any is the zero value")
	assert.Equal(t, "integer", types.Integer.String())
	assert.Equal(t, "boolean", types.Boolean.String())
	assert.Equal(t, "unknown", types.Kind(1<<63).String(), "unknown types should have a string representation")
	assert.Equal(t, "boolean", (types.Boolean | types.Kind(1<<63)).String(), "only known types should be represented")
	assert.Equal(t, "error or boolean or integer", (types.Boolean | types.Integer | types.Error).String(), "multiple root types should be concatenated")
}

func TestTypeStrings(t *testing.T) {
	tree := ttcn3.Parse("5, 1..10")
	if tree.Err != nil {
		t.Fatal(tree.Err)
	}

	intVal := tree.Nodes[0].(syntax.Expr)
	rangeVal := tree.Nodes[1].(syntax.Expr)

	tests := []struct {
		Type   types.Type
		Output string
		skip   bool
	}{

		// Predefined types

		{Output: "any", Type: types.Predefined["any"]},
		{skip: true, Output: "anytype", Type: types.Predefined["anytype"]},
<<<<<<< HEAD
		{Output: "bitstring", Type: types.Predefined["bitstring"]},
		{Output: "boolean", Type: types.Predefined["boolean"]},
		{Output: "charstring", Type: types.Predefined["charstring"]},
		{skip: true, Output: "default", Type: types.Predefined["default"]},
		{Output: "float", Type: types.Predefined["float"]},
		{Output: "hexstring", Type: types.Predefined["hexstring"]},
		{Output: "integer", Type: types.Predefined["integer"]},
		{Output: "octetstring", Type: types.Predefined["octetstring"]},
=======
		{skip: true, Output: "bitstring", Type: types.Predefined["bitstring"]},
		{Output: "boolean", Type: types.Predefined["boolean"]},
		{skip: true, Output: "charstring", Type: types.Predefined["charstring"]},
		{skip: true, Output: "default", Type: types.Predefined["default"]},
		{Output: "float", Type: types.Predefined["float"]},
		{skip: true, Output: "hexstring", Type: types.Predefined["hexstring"]},
		{Output: "integer", Type: types.Predefined["integer"]},
		{skip: true, Output: "octetstring", Type: types.Predefined["octetstring"]},
>>>>>>> 580ed6f4
		{skip: true, Output: "timer", Type: types.Predefined["timer"]},
		{skip: true, Output: "universal charstring", Type: types.Predefined["universal charstring"]},

		// Primitive types

		{Output: "any",
			Type: &types.PrimitiveType{}},

		{Output: "any ()",
			Type: &types.PrimitiveType{
				ValueConstraints: []types.Value{},
			}},

		{Output: "any (5, 1..10)",
			Type: &types.PrimitiveType{
				ValueConstraints: []types.Value{
					{Expr: intVal},
					{Expr: rangeVal},
				},
			}},

		{Output: "integer",
			Type: &types.PrimitiveType{
				Kind: types.Integer,
			}},

		{Output: "integer (5)",
			Type: &types.PrimitiveType{
				Kind:             types.Integer,
				ValueConstraints: []types.Value{{Expr: intVal}},
			}},

		// List types

		{skip: true, Output: "record of any",
			Type: &types.ListType{}},

		{skip: true, Output: "record of any",
			Type: &types.ListType{Kind: types.RecordOf}},

		{Output: "hexstring",
			Type: &types.ListType{Kind: types.Hexstring}},

		{Output: "set of integer",
			Type: &types.ListType{
				Kind:        types.SetOf,
				ElementType: types.Predefined["integer"],
			}},

		{Output: "set of record of integer",
			Type: &types.ListType{
				Kind: types.SetOf,
				ElementType: &types.ListType{
					Kind:        types.RecordOf,
					ElementType: types.Predefined["integer"],
				},
			}},

		{Output: "record of charstring length(5)",
			Type: &types.ListType{
				Kind: types.RecordOf,
				ElementType: &types.ListType{
					Kind:             types.Charstring,
					LengthConstraint: types.Value{Expr: intVal},
				},
			}},

		{Output: "record length(1..10) of charstring",
			Type: &types.ListType{
				Kind:             types.RecordOf,
				LengthConstraint: types.Value{Expr: rangeVal},
				ElementType: &types.ListType{
					Kind: types.Charstring,
				},
			}},

		{Output: "record length(1..10) of charstring length(5)",
			Type: &types.ListType{
				Kind:             types.RecordOf,
				LengthConstraint: types.Value{Expr: rangeVal},
				ElementType: &types.ListType{
					Kind:             types.Charstring,
					LengthConstraint: types.Value{Expr: intVal},
				},
			}},

		// Arrays

		{skip: true, Output: "any[]",
			Type: &types.ListType{
				Kind: types.Array,
			}},

		{skip: true, Output: "any[1..10]",
			Type: &types.ListType{
				Kind:             types.Array,
				LengthConstraint: types.Value{Expr: rangeVal},
			}},

		{Output: "integer[5][1..10]",
			Type: &types.ListType{
				Kind:             types.Array,
				LengthConstraint: types.Value{Expr: rangeVal},
				ElementType: &types.ListType{
					Kind:             types.Array,
					LengthConstraint: types.Value{Expr: intVal},
					ElementType:      types.Predefined["integer"],
				},
			}},

		{Output: "integer[]",
			Type: &types.ListType{
				Kind:        types.Array,
				ElementType: types.Predefined["integer"],
			}},

		{Output: "record of integer[]", // record of integer-arrays
			Type: &types.ListType{
				Kind: types.RecordOf,
				ElementType: &types.ListType{
					Kind: types.Array,
					ElementType: &types.PrimitiveType{
						Kind: types.Integer},
				},
			}},

		{Output: "(record of integer)[]", // array of integer-record-ofs
			Type: &types.ListType{
				Kind: types.Array,
				ElementType: &types.ListType{
					Kind: types.RecordOf,
					ElementType: &types.PrimitiveType{
						Kind: types.Integer},
				},
			}},

		{skip: true, Output: "map from any to any",
			Type: &types.ListType{Kind: types.Map}},

		{skip: true, Output: "map from hexstring to any",
			Type: &types.ListType{
				Kind:        types.Map,
				ElementType: types.Predefined["integer"],
			}},

		{skip: true, Output: "map from any to any",
			Type: &types.ListType{
				Kind:        types.Map,
				ElementType: &types.PairType{},
			}},

		{skip: true, Output: "map from integer to charstring",
			Type: &types.ListType{
				Kind: types.Map,
				ElementType: &types.PairType{
					First:  types.Predefined["integer"],
					Second: types.Predefined["charstring"],
				},
			}},

		// Named types

		{skip: true, Output: "foo [any]",
			Type: &types.PrimitiveType{Name: "foo"}},

		{skip: true, Output: "foo [record of any]",
			Type: &types.ListType{Name: "foo"}},

		{skip: true, Output: "foo [record of integer]",
			Type: &types.ListType{
				Name: "foo",
				ElementType: &types.PrimitiveType{
					Name: "bar",
					Kind: types.Integer,
				},
			}},

		{skip: true, Output: "record of integer",
			Type: &types.ListType{
				ElementType: &types.PrimitiveType{
					Name: "foo",
					Kind: types.Integer,
				},
			}},

		// Structured types

		{skip: true, Output: "record {}", Type: &types.StructuredType{}},
		{skip: true, Output: "record {}", Type: &types.StructuredType{Kind: types.Record}},

		{skip: true, Output: "record {integer, float optional}",
			Type: &types.StructuredType{
				Kind: types.Record,
				Fields: []types.Field{
					{Name: "a", Type: types.Predefined["integer"]},
					{Name: "b", Type: types.Predefined["float"], Optional: true},
				},
			}},

		{skip: true, Output: "set {integer (5) optional} (1..10)",
			Type: &types.StructuredType{
				Kind: types.Set,
				Fields: []types.Field{{
					Name: "a",
					Type: &types.PrimitiveType{
						Kind:             types.Integer,
						ValueConstraints: []types.Value{{Expr: intVal}}},
					Optional: true,
				}},
				ValueConstraints: []types.Value{{Expr: rangeVal}},
			}},

		{skip: true, Output: "T", Type: &types.StructuredType{Kind: types.Component, Name: "T"}},
		{skip: true, Output: "trait", Type: &types.StructuredType{Kind: types.Trait}},
		{skip: true, Output: "C", Type: &types.StructuredType{Kind: types.Component, Name: "C"}},
		{skip: true, Output: "component", Type: &types.StructuredType{Kind: types.Component}},
		{skip: true, Output: "C", Type: &types.StructuredType{Kind: types.Object, Name: "C"}},
		{skip: true, Output: "class", Type: &types.StructuredType{Kind: types.Object}},
		{skip: true, Output: "P", Type: &types.StructuredType{Kind: types.Port, Name: "P"}},
		{skip: true, Output: "port", Type: &types.StructuredType{Kind: types.Port}},

		// TODO(5nord) add tests for enumerated types, unions and subtypes
	}

	t.Parallel()
	for _, tt := range tests {
		tt := tt
		t.Run(tt.Output, func(t *testing.T) {
			t.Parallel()
			if tt.skip {
				t.Skip()
			}
			assert.Equal(t, tt.Output, tt.Type.String())
		})
	}
}<|MERGE_RESOLUTION|>--- conflicted
+++ resolved
@@ -39,7 +39,6 @@
 
 		{Output: "any", Type: types.Predefined["any"]},
 		{skip: true, Output: "anytype", Type: types.Predefined["anytype"]},
-<<<<<<< HEAD
 		{Output: "bitstring", Type: types.Predefined["bitstring"]},
 		{Output: "boolean", Type: types.Predefined["boolean"]},
 		{Output: "charstring", Type: types.Predefined["charstring"]},
@@ -48,18 +47,8 @@
 		{Output: "hexstring", Type: types.Predefined["hexstring"]},
 		{Output: "integer", Type: types.Predefined["integer"]},
 		{Output: "octetstring", Type: types.Predefined["octetstring"]},
-=======
-		{skip: true, Output: "bitstring", Type: types.Predefined["bitstring"]},
-		{Output: "boolean", Type: types.Predefined["boolean"]},
-		{skip: true, Output: "charstring", Type: types.Predefined["charstring"]},
-		{skip: true, Output: "default", Type: types.Predefined["default"]},
-		{Output: "float", Type: types.Predefined["float"]},
-		{skip: true, Output: "hexstring", Type: types.Predefined["hexstring"]},
-		{Output: "integer", Type: types.Predefined["integer"]},
-		{skip: true, Output: "octetstring", Type: types.Predefined["octetstring"]},
->>>>>>> 580ed6f4
 		{skip: true, Output: "timer", Type: types.Predefined["timer"]},
-		{skip: true, Output: "universal charstring", Type: types.Predefined["universal charstring"]},
+		{Output: "universal charstring", Type: types.Predefined["universal charstring"]},
 
 		// Primitive types
 
