--- conflicted
+++ resolved
@@ -121,9 +121,6 @@
 		// Every line of a comment has to be indented individually.
 		case k == syntax.Comment:
 			p.print(cell)
-<<<<<<< HEAD
-			p.comment(currPos.Begin.Column-1, strings.Split(strings.TrimSpace(s), "\n"))
-=======
 
 			// Before we split a comment into its lines, we have to
 			// remove the trailing newline of `//` comments.
@@ -131,8 +128,7 @@
 			// This makes the logic of p.comment easier, because
 			// printing `//` comments is then identical to printing
 			// single line `/*` comments.
-			p.comment(strings.Split(strings.TrimSpace(s), "\n"))
->>>>>>> f75bf1fa
+			p.comment(currPos.Begin.Column-1, strings.Split(strings.TrimSpace(s), "\n"))
 			if strings.HasSuffix(s, "\n") {
 				p.print(newline)
 			}
