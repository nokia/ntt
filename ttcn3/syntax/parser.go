package syntax

import (
	"bytes"
	"context"
	"errors"
	"fmt"
	"io"
	"io/ioutil"
	"os"
	trc "runtime/trace"
	"strconv"
	"strings"

	"github.com/nokia/ntt/internal/fs"
)

// A Mode value is a set of flags (or 0).
// They control the amount of source code parsed and other optional
// parser functionality.
type Mode uint

type ParserOption func(*parser) error

// WithFilename sets the filename of the source code.
func WithFilename(filename string) ParserOption {
	return func(p *parser) error {
		p.Filename = filename
		return nil
	}
}

// WithNames sets the names map in which the parser will store the names of the
// parsed entities.
func WithNames(names map[string]bool) ParserOption {
	return func(p *parser) error {
		p.names = names
		return nil
	}
}

// WithUses sets the uses map in which the parser will store the uses of the
// parsed entities.
func WithUses(uses map[string]bool) ParserOption {
	return func(p *parser) error {
		p.uses = uses
		return nil
	}
}

const (
	PedanticSemicolon = 1 << iota // expect semicolons pedantically
	IgnoreComments                // ignore comments
	Trace                         // print a trace of parsed productions
)

func NewParser(src []byte) *parser {
	var p parser
	if s := os.Getenv("NTT_DEBUG"); s == "trace" {
		p.mode |= Trace
	}

	p.trace = p.mode&Trace != 0 // for convenience (p.trace is used frequently)
	p.semi = p.mode&PedanticSemicolon != 0

	p.ppDefs = make(map[string]bool)
	p.ppDefs["0"] = false
	p.ppDefs["1"] = true

	p.Root = newRoot(src)

	// fetch first token
	tok := p.peek(1)
	p.tok = tok.Kind()

	return &p
}

// Parse parses the source code of a TTCN-3 module and returns the corresponding AST.
func Parse(src []byte, opts ...ParserOption) (root *Root) {

	region := trc.StartRegion(context.Background(), "syntax.Parse")
	defer region.End()

	p := NewParser(src)
	for _, opt := range opts {
		if err := opt(p); err != nil {
			p.Root.errs = append(p.Root.errs, err)
			return p.Root
		}
	}
	for p.tok != EOF {
		p.Nodes = append(p.Nodes, p.parse())

		if p.tok != EOF && !topLevelTokens[p.tok] {
			p.error(p.peek(1), "unexpected token %s", p.tok)
			break
		}

		if p.tok == COMMA || p.tok == SEMICOLON {
			p.consume()
		}

	}
	return p.Root
}

// If src != nil, readSource converts src to a []byte if possible;
// otherwise it returns an error. If src == nil, readSource returns
// the result of reading the file specified by filename.
func readSource(filename string, src interface{}) ([]byte, error) {
	if src != nil {
		switch s := src.(type) {
		case string:
			return []byte(s), nil
		case []byte:
			return s, nil
		case *bytes.Buffer:
			// is io.Reader, but src is already available in []byte form
			if s != nil {
				return s.Bytes(), nil
			}
		case io.Reader:
			return ioutil.ReadAll(s)
		}
		return nil, errors.New("invalid source")
	}
	return fs.Content(filename)
}

// The parser structure holds the parser's internal state.
type parser struct {
	// Tracing/debugging
	mode   Mode // parsing mode
	trace  bool // == (mode & Trace != 0)
	semi   bool // == (mode & PedanticSemicolon != 0)
	indent int  // indentation used for tracing output

	*Root

	// Tokens/Backtracking
	cursor  int
	queue   []Token
	markers []int
	tok     Kind // for convenience (p.tok is used frequently)

	// Semicolon helper
	seenBrace bool

	// Pre-processor Handling
	ppLvl  int
	ppCnt  int
	ppSkip bool
	ppDefs map[string]bool

	names map[string]bool
	uses  map[string]bool

	// Error recovery
	// (used to limit the number of calls to advance
	// w/o making scanning progress - avoids potential endless
	// loops across multiple parser functions during error recovery)
	syncPos int // last synchronization position
	syncCnt int // number of advance calls without progress
}

func newRoot(src []byte) *Root {
	return &Root{
		Scanner: NewScanner(src),
	}
}

// Usage pattern: defer un(trace(p, "..."))
func un(p *parser) {
	p.indent--
	p.printTrace(")")
}

func (p *parser) handlePreproc(s string) {
	f := strings.Fields(s)
	switch b := false; f[0] {
	case "#ifndef":
		b = true
		fallthrough
	case "#ifdef", "#if":
		if len(f) < 2 {
			p.error(p.peek(1), "missing condition in preprocessor directive")
			break
		}
		if p.ppSkip == false && p.ppLvl == p.ppCnt {
			p.ppLvl++
			p.ppSkip = (p.ppDefs[f[1]] == b)
		}
		p.ppCnt++
	case "#else":
		if p.ppLvl == p.ppCnt {
			p.ppSkip = !p.ppSkip
		}
	case "#endif":
		if p.ppLvl == p.ppCnt {
			p.ppLvl--
			p.ppSkip = false
		}
		p.ppCnt--

	case "#define":
		switch len(f) {
		case 2:
			p.ppDefs[f[1]] = true
		case 3:
			if v, err := strconv.ParseBool(f[2]); err != nil {
				p.ppDefs[f[1]] = v
				break
			}
			p.error(p.peek(1), "not a boolean expression")
		default:
			p.error(p.peek(1), "malformed 'define' directive")
		}
	default:
		if !strings.HasPrefix(s, "#!") {
			p.error(p.peek(1), "unknown preprocessor directive")
		}
	}
}

// Advance to the next token
func (p *parser) consume() Token {
	tok := p.queue[p.cursor]
	if p.trace {
		p.printTrace(tok.String())
	}

	// Track curly braces for TTCN-3 semicolon rules
	p.seenBrace = false
	if p.tok == RBRACE {
		p.seenBrace = true
	}

	p.cursor++
	if p.cursor == len(p.queue) && !p.speculating() {
		p.cursor = 0
		p.queue = p.queue[:0]
	}
	p.peek(1)
	p.tok = p.queue[p.cursor].Kind()
	return tok
}

func (p *parser) ignoreToken(tok Kind) bool {
	switch {
	case tok == COMMENT:
		return true
	case tok == PREPROC:
		return true
	default:
		if p.ppSkip && tok != EOF {
			return true
		}
		return false
	}
}

func (p *parser) grow(n int) {
	for n > 0 {
		kind, begin, end := p.Scan()
		if kind == IDENT && end-begin > 1 {
			kind = Lookup(p.src[begin:end])
		}
		tok := token{Kind: kind, Begin: begin, End: end}
		p.tokens = append(p.tokens, tok)
		if !p.ignoreToken(kind) {
			tn := &tokenNode{
				idx:  len(p.tokens) - 1,
				Root: p.Root,
			}
			if kind == MALFORMED || kind == UNTERMINATED {
				p.error(tn, "malformed or unterminated token")
			}
			p.queue = append(p.queue, tn)
			n--
		}
	}
}

func (p *parser) peek(i int) Token {
	idx := p.cursor + i - 1
	last := len(p.queue) - 1
	if idx > last {
		p.grow(idx - last)
	}
	return p.queue[idx]
}

func (p *parser) pos(i int) int {
	tok := p.peek(i)
	return tok.Pos()
}

func (p *parser) lit(i int) string {
	return p.peek(i).String()
}

func (p *parser) mark() {
	p.markers = append(p.markers, p.cursor)
}

func (p *parser) commit() {
	last := len(p.markers) - 1
	p.markers = p.markers[0:last]
}

func (p *parser) reset() {
	last := len(p.markers) - 1
	marker := p.markers[last]
	p.markers = p.markers[0:last]
	p.cursor = marker
	p.tok = p.queue[p.cursor].Kind()
}

func (p *parser) speculating() bool {
	return len(p.markers) > 0
}

// ----------------------------------------------------------------------------
// Tracing support

func (p *parser) printTrace(a ...interface{}) {
	const dots = ". . . . . . . . . . . . . . . . . . . . . . . . . . . . . . . . "
	const n = len(dots)
	pos := Begin(p.peek(1))
	fmt.Printf("%5d:%3d: ", pos.Line, pos.Column)
	i := 2 * p.indent
	for i > n {
		fmt.Print(dots)
		i -= n
	}
	// i <= n
	fmt.Print(dots[0:i])
	fmt.Println(a...)
}

func trace(p *parser, msg string) *parser {
	p.printTrace(msg, "(")
	p.indent++
	return p
}

// A bailout panic is raised to indicate early termination.
type bailout struct{}

func (p *parser) error(n Node, msg string, args ...interface{}) {
	err := Error{Node: n, Msg: fmt.Sprintf(msg, args...)}
	p.errs = append(p.errs, err)
}

func (p *parser) errorExpected(what string) {
	tok := p.peek(1)
	p.error(tok, "expected "+what+", found "+tok.String())
}

func (p *parser) expect(k Kind) Token {
	if p.tok != k {
		p.errorExpected("'" + k.String() + "'")
	}
	return p.consume() // make progress
}

func (p *parser) expectSemi(tok Token) {
	if p.tok == SEMICOLON {
		p.consume()
		return
	}

	// pedantic semicolon
	if p.semi {
		// semicolon is optional before a closing '}'
		if !p.seenBrace && p.tok == RBRACE && p.tok != EOF {
			p.errorExpected("';'")
			p.advance(stmtStart)
		}
	}
}

// advance consumes tokens until the current token p.tok
// is in the 'to' set, or EOF. For error recovery.
func (p *parser) advance(to map[Kind]bool) {
	for ; p.tok != EOF; p.consume() {
		if to[p.tok] {
			// Return only if parser made some progress since last
			// sync or if it has not reached 10 advance calls without
			// progress. Otherwise consume at least one token to
			// avoid an endless parser loop (it is possible that
			// both parseOperand and parseStmt call advance and
			// correctly do not advance, thus the need for the
			// invocation limit p.syncCnt).
			if p.pos(1) == p.syncPos && p.syncCnt < 10 {
				p.syncCnt++
				return
			}
			if p.pos(1) > p.syncPos {
				p.syncPos = p.pos(1)
				p.syncCnt = 0
				return
			}
			// Reaching here indicates a parser bug, likely an
			// incorrect token list in this function, but it only
			// leads to skipping of possibly correct code if a
			// previous error is present, and thus is preferred
			// over a non-terminating parse.
		}
	}
}

var stmtStart = map[Kind]bool{
	ALT:        true,
	ALTSTEP:    true,
	BREAK:      true,
	CASE:       true,
	CONST:      true,
	CONTINUE:   true,
	CONTROL:    true,
	DISPLAY:    true,
	DO:         true,
	ELSE:       true,
	ENCODE:     true,
	EXTENSION:  true,
	FOR:        true,
	FRIEND:     true,
	FUNCTION:   true,
	GOTO:       true,
	GROUP:      true,
	IF:         true,
	IMPORT:     true,
	INTERLEAVE: true,
	LABEL:      true,
	MAP:        true,
	MODULE:     true,
	MODULEPAR:  true,
	PORT:       true,
	PRIVATE:    true,
	PUBLIC:     true,
	RBRACE:     true,
	REPEAT:     true,
	RETURN:     true,
	SELECT:     true,
	SEMICOLON:  true,
	SIGNATURE:  true,
	TEMPLATE:   true,
	TESTCASE:   true,
	TIMER:      true,
	TYPE:       true,
	UNMAP:      true,
	VAR:        true,
	VARIANT:    true,
	WHILE:      true,
}

var operandStart = map[Kind]bool{
	ADDRESS:    true,
	ALL:        true,
	ANY:        true,
	ANYKW:      true,
	BSTRING:    true,
	CHARSTRING: true,
	ERROR:      true,
	FAIL:       true,
	FALSE:      true,
	FLOAT:      true,
	//IDENT: true, TODO(5nord) fix conflict, see failing parser tests
	INCONC:    true,
	INT:       true,
	MAP:       true,
	MTC:       true,
	MUL:       true,
	NAN:       true,
	NONE:      true,
	NULL:      true,
	OMIT:      true,
	PASS:      true,
	STRING:    true,
	SYSTEM:    true,
	TESTCASE:  true,
	TIMER:     true,
	TRUE:      true,
	UNIVERSAL: true,
	UNMAP:     true,
}

var topLevelTokens = map[Kind]bool{
	COMMA:      true,
	SEMICOLON:  true,
	MODULE:     true,
	CONTROL:    true,
	EXTERNAL:   true,
	FRIEND:     true,
	FUNCTION:   true,
	GROUP:      true,
	IMPORT:     true,
	MODULEPAR:  true,
	SIGNATURE:  true,
	TEMPLATE:   true,
	TYPE:       true,
	VAR:        true,
	ALTSTEP:    true,
	CONST:      true,
	PRIVATE:    true,
	PUBLIC:     true,
	TIMER:      true,
	PORT:       true,
	REPEAT:     true,
	BREAK:      true,
	CONTINUE:   true,
	LABEL:      true,
	GOTO:       true,
	RETURN:     true,
	SELECT:     true,
	ALT:        true,
	INTERLEAVE: true,
	LBRACK:     true,
	FOR:        true,
	WHILE:      true,
	DO:         true,
	IF:         true,
	LBRACE:     true,
	IDENT:      true,
	ANYKW:      true,
	ALL:        true,
	MAP:        true,
	UNMAP:      true,
	MTC:        true,
	TESTCASE:   true,
}

// parse is a generic entry point
func (p *parser) parse() Node {
	switch p.tok {
	case MODULE:
		return p.parseModule()

	case CONTROL,
		EXTERNAL,
		FRIEND,
		FUNCTION,
		GROUP,
		IMPORT,
		MODULEPAR,
		SIGNATURE,
		TEMPLATE,
		TYPE,
		VAR,
		ALTSTEP,
		CONST,
		PRIVATE,
		PUBLIC:
		return p.parseModuleDef()

	case TIMER, PORT,
		REPEAT, BREAK, CONTINUE,
		LABEL,
		GOTO,
		RETURN,
		SELECT,
		ALT, INTERLEAVE,
		LBRACK,
		FOR,
		WHILE,
		DO,
		IF,
		LBRACE,
		IDENT, ANYKW, ALL, MAP, UNMAP, MTC:
		return p.parseStmt()

	case TESTCASE:
		if p.peek(1).Kind() == DOT {
			return p.parseStmt()
		}
		return p.parseModuleDef()
	default:
		return p.parseExpr()
	}
}

/*************************************************************************
 * Expressions
 *************************************************************************/

// ExprList ::= Expr { "," Expr }
func (p *parser) parseExprList() (list []Expr) {
	if p.trace {
		defer un(trace(p, "ExprList"))
	}

	list = append(list, p.parseExpr())
	for p.tok == COMMA {
		p.consume()
		list = append(list, p.parseExpr())
	}
	return list
}

// Expr ::= BinaryExpr
func (p *parser) parseExpr() Expr {
	if p.trace {
		defer un(trace(p, "Expr"))
	}

	return p.parseBinaryExpr(LowestPrec + 1)
}

// BinaryExpr ::= UnaryExpr
//
//	| BinaryExpr OP BinaryExpr
func (p *parser) parseBinaryExpr(prec1 int) Expr {
	x := p.parsePostfixExpr()
	for {
		prec := p.tok.Precedence()
		if prec < prec1 {
			return x
		}
		op := p.consume()
		y := p.parseBinaryExpr(prec + 1)
		x = &BinaryExpr{X: x, Op: op, Y: y}
	}
}

func (p *parser) parsePostfixExpr() Expr {
	x := p.parseUnaryExpr()

	if p.tok == INC || p.tok == DEC {
		x = &PostExpr{X: x, Op: p.consume()}
	}

	if p.tok == LENGTH {
		x = p.parseLength(x)
	}

	if p.tok == IFPRESENT {
		x = &UnaryExpr{Op: p.consume(), X: x}
	}

	if p.tok == TO || p.tok == FROM {
		x = &BinaryExpr{X: x, Op: p.consume(), Y: p.parseExpr()}
	}

	if p.tok == REDIR {
		x = p.parseRedirect(x)
	}

	if p.tok == VALUE {
		x = &ValueExpr{X: x, Tok: p.consume(), Y: p.parseExpr()}
	}

	if p.tok == PARAM {
		x = &ParamExpr{X: x, Tok: p.consume(), Y: p.parseParenExpr()}
	}

	if p.tok == ALIVE {
		x = &UnaryExpr{Op: p.consume(), X: x}
	}

	return x
}

// UnaryExpr ::= "-"
//
//	| ("-"|"+"|"!"|"not"|"not4b") UnaryExpr
//	| PrimaryExpr
func (p *parser) parseUnaryExpr() Expr {
	switch p.tok {
	case ADD, EXCL, NOT, NOT4B, SUB, INC, DEC:
		tok := p.consume()
		// handle unused expr '-'
		if tok.Kind() == SUB {
			switch p.tok {
			case COMMA, SEMICOLON, RBRACE, RBRACK, RPAREN, EOF:
				return &ValueLiteral{Tok: tok}
			}
		}
		return &UnaryExpr{Op: tok, X: p.parseUnaryExpr()}
	case COLONCOLON:
		tok := p.consume()
		return &BinaryExpr{Op: tok, Y: p.parseExpr()}
	}

	return p.parsePrimaryExpr()
}

// PrimaryExpr ::= Operand [{ExtFieldRef}] [Stuff]
//
// ExtFieldRef ::= "." ID
//               | "[" Expr "]"
//               | "(" ExprList ")"
//
// Stuff       ::= ["length"      "(" ExprList ")"]
//                 ["ifpresent"                   ]
//                 [("to"|"from") Expr            ]
//                 ["->"          Redirect        ]

// Redirect    ::= ["value"            ExprList   ]
//
//	["param"            ExprList   ]
//	["sender"           PrimaryExpr]
//	["@index" ["value"] PrimaryExpr]
//	["timestamp"        PrimaryExpr]
func (p *parser) parsePrimaryExpr() Expr {
	x := p.parseOperand()
L:
	for {
		switch p.tok {
		case DOT:
			x = p.parseSelectorExpr(x)
		case LBRACK:
			x = p.parseIndexExpr(x)
		case LPAREN:
			x = p.parseCallExpr(x)
			// Not supporting chained function calls like 'get().x'
			// eleminates conflicts with alt-guards.
			break
		default:
			break L
		}
	}

	return x
}

// Operand ::= ("any"|"all") ("component"|"port"|"timer"|"from" PrimaryExpr)
//
//	| Literal
//	| Reference
//
// Literal ::= INT | STRING | BSTRING | FLOAT
//
//	| "?" | "*"
//	| "none" | "inconc" | "pass" | "fail" | "error"
//	| "true" | "false"
//	| "not_a_number"
//
// Reference ::= ID
//
//	| "address" | ["unviersal"] "charstring" | "timer"
//	| "null" | "omit"
//	| "mtc" | "system" | "testcase"
//	| "map" | "unmap"
func (p *parser) parseOperand() Expr {
	etok := p.peek(1)
	switch p.tok {
	case ANYKW, ALL:
		tok := p.consume()
		switch p.tok {
		case COMPONENT, PORT, TIMER:
			return p.make_use(tok, p.consume())
		case FROM:
			return &FromExpr{
				KindTok: tok,
				FromTok: p.consume(),
				X:       p.parsePrimaryExpr(),
			}
		}

		return p.make_use(tok)

	case UNIVERSAL:
		return p.parseUniversalCharstring()

	case ADDRESS,
		CHARSTRING,
		CLASS,
		MAP,
		MTC,
		SYSTEM,
		TESTCASE,
		TIMER,
		UNMAP:
		return p.make_use(p.consume())

	case IDENT:
		return p.parseRef()

	case INT,
		ANY,
		BSTRING,
		ERROR,
		NULL,
		OMIT,
		FAIL,
		FALSE,
		FLOAT,
		INCONC,
		MUL,
		NAN,
		NONE,
		PASS,
		STRING,
		TRUE:
		return &ValueLiteral{Tok: p.consume()}

	case LPAREN:
		// can be template `x := (1,2,3)`, but also artihmetic expression: `1*(2+3)`
		return p.parseParenExpr()

	case LBRACK:
		return p.parseIndexExpr(nil)

	case LBRACE:
		return p.parseCompositeLiteral()

	case MODIFIES:
		return &ModifiesExpr{
			Tok:    p.consume(),
			X:      p.parsePrimaryExpr(),
			Assign: p.expect(ASSIGN),
			Y:      p.parseExpr(),
		}

	case REGEXP:
		return p.parseCallRegexp()

	case PATTERN:
		return p.parseCallPattern()

	case DECMATCH:
		return p.parseCallDecmatch()

	case MODIF:
		return p.parseDecodedModifier()

	default:
		p.errorExpected("operand")
	}

	return &ErrorNode{From: etok, To: p.peek(1)}
}

func (p *parser) parseRef() Expr {
	id := p.parseIdent()
	if id == nil {
		return nil
	}

	if p.tok != LT {
		return id
	}

	p.mark()
	if x := p.tryTypeParameters(); x != nil && !operandStart[p.tok] {
		p.commit()
		return &ParametrizedIdent{Ident: id, Params: x}
	}
	p.reset()
	return id
}

func (p *parser) parseParenExpr() *ParenExpr {
	return &ParenExpr{
		LParen: p.expect(LPAREN),
		List:   p.parseExprList(),
		RParen: p.expect(RPAREN),
	}
}

func (p *parser) parseUniversalCharstring() *Ident {
	return p.make_use(p.expect(UNIVERSAL), p.expect(CHARSTRING))
}

func (p *parser) parseCompositeLiteral() *CompositeLiteral {
	c := new(CompositeLiteral)
	c.LBrace = p.expect(LBRACE)
	if p.tok != RBRACE {
		c.List = p.parseExprList()
	}
	c.RBrace = p.expect(RBRACE)
	return c
}

func (p *parser) parseCallRegexp() *RegexpExpr {
	c := new(RegexpExpr)
	c.Tok = p.expect(REGEXP)
	if p.tok == MODIF {
		c.NoCase = p.consume()
	}
	c.X = p.parseParenExpr()
	return c
}

func (p *parser) parseCallPattern() *PatternExpr {
	c := new(PatternExpr)
	c.Tok = p.expect(PATTERN)
	if p.tok == MODIF {
		c.NoCase = p.consume()
	}
	c.X = p.parseExpr()
	return c
}

func (p *parser) parseCallDecmatch() *DecmatchExpr {
	c := new(DecmatchExpr)
	c.Tok = p.expect(DECMATCH)
	if p.tok == LPAREN {
		c.Params = p.parseParenExpr()
	}
	c.X = p.parseExpr()
	return c
}

func (p *parser) parseDecodedModifier() *DecodedExpr {
	d := new(DecodedExpr)
	d.Tok = p.expect(MODIF)
	if s := d.Tok.String(); s != "@decoded" {
		p.error(d.Tok, "expected '@decoded', found %s", s)
	}

	if p.tok == LPAREN {
		d.Params = p.parseParenExpr()
	}
	d.X = p.parsePrimaryExpr()
	return d
}

func (p *parser) parseSelectorExpr(x Expr) *SelectorExpr {
	return &SelectorExpr{X: x, Dot: p.consume(), Sel: p.parseRef()}
}

func (p *parser) parseIndexExpr(x Expr) *IndexExpr {
	return &IndexExpr{
		X:      x,
		LBrack: p.expect(LBRACK),
		Index:  p.parseExpr(),
		RBrack: p.expect(RBRACK),
	}
}

func (p *parser) parseCallExpr(x Expr) *CallExpr {
	c := new(CallExpr)
	c.Fun = x
	c.Args = new(ParenExpr)
	c.Args.LParen = p.expect(LPAREN)
	if p.tok != RPAREN {
		switch p.tok {
		case TO, FROM, REDIR:
			var x Expr
			if p.tok == TO || p.tok == FROM {
				// TODO: Shouldn't this be a FromExpr?
				x = &BinaryExpr{X: x, Op: p.consume(), Y: p.parseExpr()}
			}
			if p.tok == REDIR {
				x = p.parseRedirect(x)
			}
			c.Args.List = []Expr{x}
		default:
			c.Args.List = append(c.Args.List, p.parseExprList()...)
		}
	}
	c.Args.RParen = p.expect(RPAREN)
	return c
}

func (p *parser) parseLength(x Expr) *LengthExpr {
	return &LengthExpr{
		X:    x,
		Len:  p.expect(LENGTH),
		Size: p.parseParenExpr(),
	}
}

func (p *parser) parseRedirect(x Expr) *RedirectExpr {

	r := &RedirectExpr{
		X:   x,
		Tok: p.expect(REDIR),
	}

	if p.tok == VALUE {
		r.ValueTok = p.expect(VALUE)
		r.Value = p.parseExprList()
	}

	if p.tok == PARAM {
		r.ParamTok = p.expect(PARAM)
		r.Param = p.parseExprList()
	}

	if p.tok == SENDER {
		r.SenderTok = p.expect(SENDER)
		r.Sender = p.parsePrimaryExpr()
	}

	if p.tok == MODIF {
		if s := p.lit(1); s != "@index" {
			p.error(p.peek(1), "expected '@index', found %s", s)
		}

		r.IndexTok = p.consume()
		if p.tok == VALUE {
			r.IndexValueTok = p.consume()
		}
		r.Index = p.parsePrimaryExpr()
	}

	if p.tok == TIMESTAMP {
		r.TimestampTok = p.expect(TIMESTAMP)
		r.Timestamp = p.parsePrimaryExpr()
	}

	return r
}

func (p *parser) parseName() *Ident {
	switch p.tok {
	case IDENT, ADDRESS, CONTROL, CLASS:
		id := &Ident{Tok: p.consume(), IsName: true}
		if p.names != nil {
			p.names[id.String()] = true
		}
		return id
	}
	p.expect(IDENT)
	return nil

}

func (p *parser) parseIdent() *Ident {
	switch p.tok {
	case UNIVERSAL:
		return p.parseUniversalCharstring()
	case IDENT, ADDRESS, ALIVE, CHARSTRING, CONTROL, TO, FROM, CREATE, CLASS:
		return p.make_use(p.consume())
	default:
		p.expect(IDENT) // use expect() error handling
		return nil
	}
}

func (p *parser) parseArrayDefs() []*ParenExpr {
	var l []*ParenExpr
	for p.tok == LBRACK {
		l = append(l, p.parseArrayDef())
	}
	return l
}

func (p *parser) parseArrayDef() *ParenExpr {
	return &ParenExpr{
		LParen: p.expect(LBRACK),
		List:   p.parseExprList(),
		RParen: p.expect(RBRACK),
	}
}

func (p *parser) parseRefList() []Expr {
	l := make([]Expr, 0, 1)
	for {
		l = append(l, p.parseTypeRef())
		if p.tok != COMMA {
			break
		}
		p.consume()
	}
	return l
}

func (p *parser) parseTypeRef() Expr {
	if p.trace {
		defer un(trace(p, "TypeRef"))
	}
	return p.parsePrimaryExpr()
}

func (p *parser) tryTypeParameters() *ParenExpr {
	if p.trace {
		defer un(trace(p, "tryTypeParameters"))
	}
	x := &ParenExpr{
		LParen: p.consume(),
	}
	for p.tok != GT {
		y := p.tryTypeParameter()
		if y == nil {
			return nil
		}
		x.List = append(x.List, y)
		if p.tok != COMMA {
			break
		}
		p.consume()
	}

	if p.tok != GT {
		return nil
	}
	x.RParen = p.consume()
	return x
}

func (p *parser) tryTypeParameter() Expr {
	if p.trace {
		defer un(trace(p, "tryTypeParameter"))
	}
	x := p.tryTypeIdent()
L:
	for {
		switch p.tok {
		case DOT:
			x = &SelectorExpr{
				X:   x,
				Dot: p.consume(),
				Sel: p.tryTypeIdent(),
			}
			if x.(*SelectorExpr).Sel == nil {
				return nil
			}
		case LBRACK:
			lbrack := p.consume()
			dash := p.consume()
			rbrack := p.consume()
			if dash.Kind() != SUB || rbrack.Kind() != RBRACK {
				return nil
			}
			x = &IndexExpr{
				X:      x,
				LBrack: lbrack,
				Index:  &ValueLiteral{Tok: dash},
				RBrack: rbrack,
			}

		default:
			break L
		}
	}
	return x
}

func (p *parser) tryTypeIdent() Expr {
	if p.trace {
		defer un(trace(p, "tryTypeIdent"))
	}

	var x *Ident
	switch p.tok {
	case IDENT, ADDRESS, CHARSTRING:
		x = p.make_use(p.consume())
	case UNIVERSAL:
		x = p.parseUniversalCharstring()
	default:
		return nil
	}

	if p.tok == LT {
		if y := p.tryTypeParameters(); y == nil {
			return &ParametrizedIdent{
				Ident:  x,
				Params: y,
			}
		}
	}
	return x
}

/*************************************************************************
 * Module
 *************************************************************************/

func (p *parser) parseModuleList() []*Module {
	var list []*Module
	if m := p.parseModule(); m != nil {
		list = append(list, m)
		p.expectSemi(m.LastTok())
	}
	for p.tok == MODULE {
		if m := p.parseModule(); m != nil {
			list = append(list, m)
			p.expectSemi(m.LastTok())
		}
	}
	p.expect(EOF)
	return list
}

func (p *parser) parseModule() *Module {
	if p.trace {
		defer un(trace(p, "Module"))
	}

	m := new(Module)
	m.Tok = p.expect(MODULE)
	m.Name = p.parseName()

	if p.tok == LANGUAGE {
		m.Language = p.parseLanguageSpec()
	}

	m.LBrace = p.expect(LBRACE)

	for p.tok != RBRACE && p.tok != EOF {
		m.Defs = append(m.Defs, p.parseModuleDef())
		p.expectSemi(m.Defs[len(m.Defs)-1].LastTok())
	}
	m.RBrace = p.expect(RBRACE)
	m.With = p.parseWith()
	return m
}

func (p *parser) parseLanguageSpec() *LanguageSpec {
	l := new(LanguageSpec)
	l.Tok = p.consume()
	for {
		l.List = append(l.List, p.expect(STRING))
		if p.tok != COMMA {
			break
		}
		p.consume()
	}
	return l
}

func (p *parser) parseModuleDef() *ModuleDef {
	m := new(ModuleDef)
	switch p.tok {
	case PRIVATE, PUBLIC:
		m.Visibility = p.consume()
	case FRIEND:
		if p.peek(2).Kind() != MODULE {
			m.Visibility = p.consume()
		}
	}

	etok := p.peek(1)
	switch p.tok {
	case IMPORT:
		m.Def = p.parseImport()
	case GROUP:
		m.Def = p.parseGroup()
	case FRIEND:
		m.Def = p.parseFriend()
	case TYPE:
		m.Def = p.parseTypeDecl()
	case TEMPLATE:
		m.Def = p.parseTemplateDecl()
	case MODULEPAR:
		m.Def = p.parseModulePar()
	case VAR, CONST:
		m.Def = p.parseValueDecl()
	case SIGNATURE:
		m.Def = p.parseSignatureDecl()
	case FUNCTION, TESTCASE, ALTSTEP:
		m.Def = p.parseFuncDecl()
	case CREATE:
		m.Def = p.parseConstructorDecl()
	case CONTROL:
		m.Def = &ControlPart{Name: p.parseIdent(), Body: p.parseBlockStmt(), With: p.parseWith()}
	case EXTERNAL:
		switch p.peek(2).Kind() {
		case FUNCTION:
			m.Def = p.parseExtFuncDecl()
		case CONST:
			p.error(p.peek(1), "external constants are not supported anymore")
			p.consume()
			m.Def = p.parseValueDecl()
		default:
			p.errorExpected("'function'") // TODO: fix the found-token! (peek(1) vs. peek(2))
			p.advance(stmtStart)
			m.Def = &ErrorNode{From: etok, To: p.peek(1)}
		}
	default:
		p.errorExpected("module definition")
		p.advance(stmtStart)
		m.Def = &ErrorNode{From: etok, To: p.peek(1)}
	}

	if m.Def != nil {
		p.addName(m.Def)
	}
	return m
}

func (p *parser) addName(n Node) {
	switch n := n.(type) {
	case *ValueDecl:
		for _, n := range n.Decls {
			p.addName(n)
		}
	default:
		if name := Name(n); p.names != nil && name != "" {
			p.names[name] = true
		}
	}
}

/*************************************************************************
 * Import Definition
 *************************************************************************/

func (p *parser) make_use(toks ...Token) *Ident {
	if len(toks) != 1 && len(toks) != 2 {
		panic("No support for multi-token identifiers.")
	}
	id := &Ident{Tok: toks[0]}
	if p.uses != nil {
		p.uses[toks[0].String()] = true
	}
	if len(toks) == 2 {
		id.Tok2 = toks[1]
		if p.uses != nil {
			p.uses[toks[1].String()] = true
		}
	}
	return id
}

func (p *parser) parseImport() *ImportDecl {
	if p.trace {
		defer un(trace(p, "Import"))
	}

	x := new(ImportDecl)
	x.ImportTok = p.consume()
	x.FromTok = p.expect(FROM)
	x.Module = p.parseIdent()

	if p.tok == LANGUAGE {
		x.Language = p.parseLanguageSpec()
	}

	switch p.tok {
	case ALL:
		y := &DefKindExpr{}
		var z Expr = p.make_use(p.consume())
		if p.tok == EXCEPT {
			z = &ExceptExpr{
				X:         z,
				ExceptTok: p.consume(),
				LBrace:    p.expect(LBRACE),
				List:      p.parseExceptStmts(),
				RBrace:    p.expect(RBRACE),
			}
		}
		y.List = []Expr{z}
		x.List = append(x.List, y)
	case LBRACE:
		x.LBrace = p.expect(LBRACE)
		for p.tok != RBRACE && p.tok != EOF {
			x.List = append(x.List, p.parseImportStmt())
			p.expectSemi(x.List[len(x.List)-1].LastTok())
		}
		x.RBrace = p.expect(RBRACE)
	default:
		p.errorExpected("'all' or import spec")
	}

	x.With = p.parseWith()

	return x
}

func (p *parser) parseImportStmt() *DefKindExpr {
	x := new(DefKindExpr)
	switch p.tok {
	case ALTSTEP, CONST, FUNCTION, MODULEPAR,
		SIGNATURE, TEMPLATE, TESTCASE, TYPE:
		x.KindTok = p.consume()
		if p.tok == ALL {
			var y Expr = p.make_use(p.consume())
			if p.tok == EXCEPT {
				y = &ExceptExpr{
					X:         y,
					ExceptTok: p.consume(),
					List:      p.parseRefList(),
				}
			}
			x.List = []Expr{y}
		} else {
			x.List = p.parseRefList()
		}
	case GROUP:
		x.KindTok = p.consume()
		for {
			y := p.parseTypeRef()
			if p.tok == EXCEPT {
				y = &ExceptExpr{
					X:         y,
					ExceptTok: p.consume(),
					LBrace:    p.expect(LBRACE),
					List:      p.parseExceptStmts(),
					RBrace:    p.expect(RBRACE),
				}
			}
			x.List = append(x.List, y)
			if p.tok != COMMA {
				break
			}
			p.consume()
		}
	case IMPORT:
		x.KindTok = p.consume()
		x.List = []Expr{p.make_use(p.expect(ALL))}
	default:
		p.errorExpected("import definition qualifier")
		p.advance(stmtStart)
	}
	return x
}

func (p *parser) parseExceptStmts() []Expr {
	var list []Expr
	for p.tok != RBRACE && p.tok != EOF {
		x := p.parseExceptStmt()
		p.expectSemi(x.LastTok())
		list = append(list, x)
	}
	return list
}

func (p *parser) parseExceptStmt() *DefKindExpr {
	x := new(DefKindExpr)
	switch p.tok {
	case ALTSTEP, CONST, FUNCTION, GROUP,
		IMPORT, MODULEPAR, SIGNATURE, TEMPLATE,
		TESTCASE, TYPE:
		x.KindTok = p.consume()
	default:
		p.errorExpected("definition qualifier")
	}

	if p.tok == ALL {
		x.List = []Expr{p.make_use(p.consume())}
	} else {
		x.List = p.parseRefList()
	}
	return x
}

/*************************************************************************
 * Group Definition
 *************************************************************************/

func (p *parser) parseGroup() *GroupDecl {
	x := new(GroupDecl)
	x.Tok = p.consume()
	x.Name = p.parseName()
	x.LBrace = p.expect(LBRACE)

	for p.tok != RBRACE && p.tok != EOF {
		x.Defs = append(x.Defs, p.parseModuleDef())
		p.expectSemi(x.Defs[len(x.Defs)-1].LastTok())
	}
	x.RBrace = p.expect(RBRACE)
	x.With = p.parseWith()
	return x
}

func (p *parser) parseFriend() *FriendDecl {
	return &FriendDecl{
		FriendTok: p.expect(FRIEND),
		ModuleTok: p.expect(MODULE),
		Module:    p.parseIdent(),
		With:      p.parseWith(),
	}
}

/*************************************************************************
 * With Attributes
 *************************************************************************/

func (p *parser) parseWith() *WithSpec {
	if p.tok != WITH {
		return nil
	}
	x := new(WithSpec)
	x.Tok = p.consume()
	x.LBrace = p.expect(LBRACE)
	for p.tok != RBRACE && p.tok != EOF {
		x.List = append(x.List, p.parseWithStmt())
		p.expectSemi(x.List[len(x.List)-1].LastTok())
	}
	x.RBrace = p.expect(RBRACE)
	return x
}

func (p *parser) parseWithStmt() *WithStmt {
	if p.trace {
		defer un(trace(p, "WithStmt"))
	}

	x := new(WithStmt)

	switch p.tok {
	case ENCODE,
		VARIANT,
		DISPLAY,
		EXTENSION,
		OPTIONAL,
		STEPSIZE,
		OVERRIDE:
		x.KindTok = p.consume()
	default:
		p.errorExpected("with-attribute")
		p.advance(stmtStart)
	}

	switch p.tok {
	case OVERRIDE:
		x.Override = p.consume()
	case MODIF:
		if p.lit(1) != "@local" {
			p.errorExpected("@local")
		}
		x.Override = p.consume()
	}

	if p.tok == LPAREN {
		x.LParen = p.consume()
		for {
			x.List = append(x.List, p.parseWithQualifier())
			if p.tok != COMMA {
				break
			}
			p.consume()
		}
		x.RParen = p.expect(RPAREN)
	}

	var v Expr = &ValueLiteral{Tok: p.expect(STRING)}
	if p.tok == DOT {
		v = &SelectorExpr{
			X:   v,
			Dot: p.consume(),
			Sel: &ValueLiteral{Tok: p.expect(STRING)},
		}
	}
	x.Value = v

	return x
}

func (p *parser) parseWithQualifier() Expr {
	etok := p.peek(1)
	switch p.tok {
	case IDENT:
		return p.parseTypeRef()
	case LBRACK:
		return p.parseIndexExpr(nil)
	case TYPE, TEMPLATE, CONST, ALTSTEP, TESTCASE, FUNCTION, SIGNATURE, MODULEPAR, GROUP:
		x := new(DefKindExpr)
		x.KindTok = p.consume()
		var y Expr = p.make_use(p.expect(ALL))
		if p.tok == EXCEPT {
			y = &ExceptExpr{
				X:         y,
				ExceptTok: p.consume(),
				LBrace:    p.expect(LBRACE),
				List:      p.parseRefList(),
				RBrace:    p.expect(RBRACE),
			}
		}
		x.List = []Expr{y}
		return x
	default:
		p.errorExpected("with-qualifier")
		p.advance(stmtStart)
		return &ErrorNode{From: etok, To: p.peek(1)}
	}
}

/*************************************************************************
 * Type Definitions
 *************************************************************************/

func (p *parser) parseTypeDecl() Decl {
	etok := p.peek(1)
	switch p.peek(2).Kind() {
	case IDENT, ADDRESS, CHARSTRING, NULL, UNIVERSAL:
		return p.parseSubTypeDecl()
	case PORT:
		return p.parsePortTypeDecl()
	case COMPONENT:
		return p.parseComponentTypeDecl()
	case CLASS:
		return p.parseClassTypeDecl()
	case UNION:
		return p.parseStructTypeDecl()
	case MAP:
		return p.parseMapTypeDecl()
	case SET, RECORD:
		if p.peek(3).Kind() == IDENT || p.peek(3).Kind() == ADDRESS {
			return p.parseStructTypeDecl()
		}
		// lists are also parsed by parseSubTypeDecl
		return p.parseSubTypeDecl()
	case ENUMERATED:
		return p.parseEnumTypeDecl()
	case FUNCTION, ALTSTEP, TESTCASE:
		return p.parseBehaviourTypeDecl()
	default:
		p.errorExpected("type definition")
		p.advance(stmtStart)
		return &ErrorNode{From: etok, To: p.peek(1)}
	}
}

/*************************************************************************
 * Port Type
 *************************************************************************/

func (p *parser) parsePortTypeDecl() *PortTypeDecl {
	if p.trace {
		defer un(trace(p, "PortTypeDecl"))
	}
	x := new(PortTypeDecl)
	x.TypeTok = p.consume()
	x.PortTok = p.consume()
	x.Name = p.parseName()
	if p.tok == LT {
		x.TypePars = p.parseTypeFormalPars()
	}

	switch p.tok {
	case MIXED, MESSAGE, PROCEDURE:
		x.KindTok = p.consume()
	default:
		p.errorExpected("'message' or 'procedure'")
	}

	if p.tok == REALTIME {
		x.Realtime = p.consume()
	}

	x.LBrace = p.expect(LBRACE)
	for p.tok != RBRACE && p.tok != EOF {
		x.Attrs = append(x.Attrs, p.parsePortAttribute())
		p.expectSemi(x.Attrs[len(x.Attrs)-1].LastTok())
	}
	x.RBrace = p.expect(RBRACE)
	x.With = p.parseWith()
	return x
}

func (p *parser) parsePortAttribute() Node {
	if p.trace {
		defer un(trace(p, "PortAttribute"))
	}
	etok := p.peek(1)
	switch p.tok {
	case IN, OUT, INOUT, ADDRESS:
		return &PortAttribute{
			KindTok: p.consume(),
			Types:   p.parseRefList(),
		}
	case MAP, UNMAP:
		return &PortMapAttribute{
			MapTok:   p.consume(),
			ParamTok: p.expect(PARAM),
			Params:   p.parseFormalPars(),
		}
	default:
		p.errorExpected("port attribute")
		p.advance(stmtStart)
		return &ErrorNode{From: etok, To: p.peek(1)}
	}
}

/*************************************************************************
 * Component Type
 *************************************************************************/

func (p *parser) parseComponentTypeDecl() *ComponentTypeDecl {
	if p.trace {
		defer un(trace(p, "ComponentTypeDecl"))
	}
	x := new(ComponentTypeDecl)
	x.TypeTok = p.consume()
	x.CompTok = p.consume()
	x.Name = p.parseName()
	if p.tok == LT {
		x.TypePars = p.parseTypeFormalPars()
	}
	if p.tok == EXTENDS {
		x.ExtendsTok = p.consume()
		x.Extends = p.parseRefList()
	}
	x.Body = p.parseBlockStmt()
	x.With = p.parseWith()
	return x
}

/*************************************************************************
 * Struct Type Declaration
 *************************************************************************/

func (p *parser) parseStructTypeDecl() *StructTypeDecl {
	if p.trace {
		defer un(trace(p, "StructTypeDecl"))
	}
	x := new(StructTypeDecl)
	x.TypeTok = p.consume()
	x.KindTok = p.consume()
	x.Name = p.parseName()
	if p.tok == LT {
		x.TypePars = p.parseTypeFormalPars()
	}
	x.LBrace = p.expect(LBRACE)
	for p.tok != RBRACE && p.tok != EOF {
		x.Fields = append(x.Fields, p.parseField())
		if p.tok != COMMA {
			break
		}
		p.consume()
	}
	x.RBrace = p.expect(RBRACE)
	x.With = p.parseWith()
	return x
}

/*************************************************************************
 * Class Type Declaration
 *************************************************************************/

func (p *parser) parseClassTypeDecl() *ClassTypeDecl {
	if p.trace {
		defer un(trace(p, "ClassTypeDecl"))
	}

	x := new(ClassTypeDecl)

	x.TypeTok = p.consume()
	x.KindTok = p.consume()
	if p.tok == MODIF {
		x.Modif = p.consume()
	}
	x.Name = p.parseName()
	if p.tok == EXTENDS {
		x.ExtendsTok = p.consume()
		x.Extends = p.parseRefList()
	}
	if p.tok == RUNS {
		x.RunsOn = p.parseRunsOn()
	}
	if p.tok == MTC {
		x.Mtc = p.parseMtc()
	}
	if p.tok == SYSTEM {
		x.System = p.parseSystem()
	}
	x.LBrace = p.expect(LBRACE)
	for p.tok != RBRACE && p.tok != EOF {
		x.Defs = append(x.Defs, p.parseModuleDef())
		p.expectSemi(x.Defs[len(x.Defs)-1].LastTok())
	}
	x.RBrace = p.expect(RBRACE)
	x.With = p.parseWith()
	return x
}

/*************************************************************************
 * Map Type Declaration
 *************************************************************************/

func (p *parser) parseMapTypeDecl() *MapTypeDecl {
	if p.trace {
		defer un(trace(p, "MapTypeDecl"))
	}
	x := new(MapTypeDecl)
	x.TypeTok = p.consume()
	x.Spec = p.parseMapSpec()
	x.Name = p.parseName()
	if p.tok == LT {
		x.TypePars = p.parseTypeFormalPars()
	}
	x.With = p.parseWith()
	return x
}

/*************************************************************************
 * Enumeration Type Declaration
 *************************************************************************/

func (p *parser) parseEnumTypeDecl() *EnumTypeDecl {
	if p.trace {
		defer un(trace(p, "EnumTypeDecl"))
	}

	x := new(EnumTypeDecl)
	x.TypeTok = p.consume()
	x.EnumTok = p.consume()
	x.Name = p.parseName()
	if p.tok == LT {
		x.TypePars = p.parseTypeFormalPars()
	}
	x.LBrace = p.expect(LBRACE)
	for p.tok != RBRACE && p.tok != EOF {
		x.Enums = append(x.Enums, p.parseEnum())
		if p.tok != COMMA {
			break
		}
		p.consume()
	}
	x.RBrace = p.expect(RBRACE)
	x.With = p.parseWith()
	return x
}

func (p *parser) parseEnum() Expr {
	var firstIdent func(n Expr) *Ident
	firstIdent = func(n Expr) *Ident {
		switch n := n.(type) {
		case *CallExpr:
			return firstIdent(n.Fun)
		case *SelectorExpr:
			return firstIdent(n.X)
		case *Ident:
			return n
		default:
			return nil
		}
	}
	x := p.parseExpr()
	if id := firstIdent(x); p.names != nil && id != nil {
		p.names[id.String()] = true
		id.IsName = true
	}
	return x
}

/*************************************************************************
 * Behaviour Type Declaration
 *************************************************************************/

func (p *parser) parseBehaviourTypeDecl() *BehaviourTypeDecl {
	if p.trace {
		defer un(trace(p, "BehaviourTypeDecl"))
	}
	x := new(BehaviourTypeDecl)
	x.TypeTok = p.consume()
<<<<<<< HEAD
	x.Kind = p.consume()

	if p.tok == INTERLEAVE {
		x.Interleave = p.consume()
	}

=======
	x.KindTok = p.consume()
>>>>>>> e26349d9
	x.Name = p.parseName()
	if p.tok == LT {
		x.TypePars = p.parseTypeFormalPars()
	}

	x.Params = p.parseFormalPars()
	if p.tok == RUNS {
		x.RunsOn = p.parseRunsOn()
	}

	if p.tok == SYSTEM {
		x.System = p.parseSystem()
	}

	if p.tok == RETURN {
		x.Return = p.parseReturn()
	}
	x.With = p.parseWith()
	return x
}

/*************************************************************************
 * Subtype
 *************************************************************************/

func (p *parser) parseSubTypeDecl() *SubTypeDecl {
	if p.trace {
		defer un(trace(p, "SubTypeDecl"))
	}
	x := new(SubTypeDecl)
	x.TypeTok = p.consume()
	x.Field = p.parseField()
	x.With = p.parseWith()
	return x
}

func (p *parser) parseField() *Field {
	if p.trace {
		defer un(trace(p, "Field"))
	}
	x := new(Field)

	if p.tok == MODIF {
		if p.lit(1) != "@default" {
			p.errorExpected("@default")
		}
		x.DefaultTok = p.consume()
	}
	x.Type = p.parseTypeSpec()
	x.Name = p.parseName()
	if p.tok == LT {
		x.TypePars = p.parseTypeFormalPars()
	}

	if p.tok == LBRACK {
		x.ArrayDef = p.parseArrayDefs()
	}

	if p.tok == LPAREN {
		x.ValueConstraint = p.parseParenExpr()
	}
	if p.tok == LENGTH {
		x.LengthConstraint = p.parseLength(nil)
	}

	if p.tok == OPTIONAL {
		x.Optional = p.consume()
	}
	return x
}

func (p *parser) parseTypeSpec() TypeSpec {
	if p.trace {
		defer un(trace(p, "TypeSpec"))
	}
	etok := p.peek(1)
	switch p.tok {
	case ADDRESS, CHARSTRING, IDENT, NULL, UNIVERSAL:
		return &RefSpec{X: p.parseTypeRef()}
	case UNION:
		return p.parseStructSpec()
	case SET, RECORD:
		if p.peek(2).Kind() == LBRACE {
			return p.parseStructSpec()
		}
		return p.parseListSpec()
	case MAP:
		return p.parseMapSpec()
	case ENUMERATED:
		return p.parseEnumSpec()
	case FUNCTION, ALTSTEP, TESTCASE:
		return p.parseBehaviourSpec()
	default:
		p.errorExpected("type definition")
		return &ErrorNode{From: etok, To: p.peek(1)}
	}
}

func (p *parser) parseStructSpec() *StructSpec {
	if p.trace {
		defer un(trace(p, "StructSpec"))
	}
	x := new(StructSpec)
	x.KindTok = p.consume()
	x.LBrace = p.expect(LBRACE)
	for p.tok != RBRACE && p.tok != EOF {
		x.Fields = append(x.Fields, p.parseField())
		if p.tok != COMMA {
			break
		}
		p.consume()
	}
	x.RBrace = p.expect(RBRACE)
	return x
}

func (p *parser) parseMapSpec() *MapSpec {
	if p.trace {
		defer un(trace(p, "MapSpec"))
	}
	x := new(MapSpec)
	x.MapTok = p.consume()
	x.FromTok = p.expect(FROM)
	x.FromType = p.parseTypeSpec()
	x.ToTok = p.expect(TO)
	x.ToType = p.parseTypeSpec()
	return x
}

func (p *parser) parseEnumSpec() *EnumSpec {
	if p.trace {
		defer un(trace(p, "ListSpec"))
	}
	x := new(EnumSpec)
	x.Tok = p.consume()
	x.LBrace = p.expect(LBRACE)
	for p.tok != RBRACE && p.tok != EOF {
		x.Enums = append(x.Enums, p.parseEnum())
		if p.tok != COMMA {
			break
		}
		p.consume()
	}
	x.RBrace = p.expect(RBRACE)
	return x
}

func (p *parser) parseListSpec() *ListSpec {
	if p.trace {
		defer un(trace(p, "ListSpec"))
	}
	x := new(ListSpec)
	x.KindTok = p.consume()
	if p.tok == LENGTH {
		x.Length = p.parseLength(nil)
	}
	x.OfTok = p.expect(OF)
	x.ElemType = p.parseTypeSpec()
	return x
}

func (p *parser) parseBehaviourSpec() *BehaviourSpec {
	if p.trace {
		defer un(trace(p, "BehaviourSpec"))
	}

	x := new(BehaviourSpec)
<<<<<<< HEAD
	x.Kind = p.consume()

	if p.tok == INTERLEAVE {
		x.Interleave = p.consume()
	}

=======
	x.KindTok = p.consume()
>>>>>>> e26349d9
	x.Params = p.parseFormalPars()

	if p.tok == RUNS {
		x.RunsOn = p.parseRunsOn()
	}

	if p.tok == SYSTEM {
		x.System = p.parseSystem()
	}

	if p.tok == RETURN {
		x.Return = p.parseReturn()
	}
	return x
}

/*************************************************************************
 * Template Declaration
 *************************************************************************/

func (p *parser) parseTemplateDecl() *TemplateDecl {
	if p.trace {
		defer un(trace(p, "TemplateDecl"))
	}

	x := &TemplateDecl{RestrictionSpec: &RestrictionSpec{}}
	x.TemplateTok = p.consume()

	if p.tok == LPAREN {
		x.LParen = p.consume() // consume '('
		x.Tok = p.consume()    // consume omit/value/...
		x.RParen = p.expect(RPAREN)
	}

	if p.tok == MODIF {
		x.Modif = p.consume()
	}

	x.Type = p.parseTypeRef()
	if _, ok := x.Type.(*ErrorNode); ok {
		return x
	}
	x.Name = p.parseName()
	if p.tok == LT {
		x.TypePars = p.parseTypeFormalPars()
	}
	if p.tok == LPAREN {
		x.Params = p.parseFormalPars()
	}
	if p.tok == MODIFIES {
		x.ModifiesTok = p.consume()
		x.Base = p.parsePrimaryExpr()
	}
	x.AssignTok = p.expect(ASSIGN)
	x.Value = p.parseExpr()
	x.With = p.parseWith()

	return x
}

/*************************************************************************
 * Module FormalPar
 *************************************************************************/

func (p *parser) parseModulePar() Decl {
	if p.trace {
		defer un(trace(p, "ModulePar"))
	}

	tok := p.consume()

	// parse deprecated module parameter group
	if p.tok == LBRACE {
		x := &ModuleParameterGroup{Tok: tok}
		x.LBrace = p.consume()
		for p.tok != RBRACE && p.tok != EOF {
			d := new(ValueDecl)
			d.TemplateRestriction = p.parseRestrictionSpec()
			d.Type = p.parseTypeRef()
			d.Decls = p.parseDeclList()
			p.expectSemi(d.Decls[len(d.Decls)-1].LastTok())
			x.Decls = append(x.Decls, d)
		}
		x.RBrace = p.expect(RBRACE)
		x.With = p.parseWith()
		return x
	}

	x := &ValueDecl{KindTok: tok}
	x.TemplateRestriction = p.parseRestrictionSpec()
	x.Type = p.parseTypeRef()
	x.Decls = p.parseDeclList()
	x.With = p.parseWith()
	return x
}

/*************************************************************************
 * Value Declaration
 *************************************************************************/

func (p *parser) parseValueDecl() *ValueDecl {
	if p.trace {
		defer un(trace(p, "ValueDecl"))
	}
	x := &ValueDecl{}
	if p.tok != TIMER {
		x.KindTok = p.consume()
		x.TemplateRestriction = p.parseRestrictionSpec()
		if p.tok == MODIF {
			x.Modif = p.consume()
		}
	}
	x.Type = p.parseTypeRef()
	x.Decls = p.parseDeclList()
	x.With = p.parseWith()
	return x
}

func (p *parser) parseRestrictionSpec() *RestrictionSpec {
	switch p.tok {
	case TEMPLATE:
		x := new(RestrictionSpec)
		x.TemplateTok = p.consume()
		if p.tok == LPAREN {
			x.LParen = p.consume()
			x.Tok = p.consume()
			x.RParen = p.expect(RPAREN)
		}
		return x

	case OMIT, VALUE, PRESENT:
		x := new(RestrictionSpec)
		x.Tok = p.consume()
		return x
	default:
		return nil
	}
}

func (p *parser) parseDeclList() (list []*Declarator) {
	if p.trace {
		defer un(trace(p, "DeclList"))
	}

	list = append(list, p.parseDeclarator())
	for p.tok == COMMA {
		p.consume()
		list = append(list, p.parseDeclarator())
	}
	return
}

func (p *parser) parseDeclarator() *Declarator {
	x := &Declarator{}
	x.Name = p.parseName()
	if p.tok == LBRACK {
		x.ArrayDef = p.parseArrayDefs()
	}
	if p.tok == ASSIGN {
		x.AssignTok = p.consume()
		x.Value = p.parseExpr()
	}
	return x
}

/*************************************************************************
 * Behaviour Declaration
 *************************************************************************/

func (p *parser) parseFuncDecl() *FuncDecl {
	if p.trace {
		defer un(trace(p, "FuncDecl"))
	}

	x := new(FuncDecl)
<<<<<<< HEAD
	x.Kind = p.consume()

	if p.tok == INTERLEAVE {
		x.Interleave = p.consume()
	}
=======
	x.KindTok = p.consume()
>>>>>>> e26349d9
	if p.tok == MODIF {
		x.Modif = p.consume()
	}

	x.Name = p.parseName()
	if p.tok == LT {
		x.TypePars = p.parseTypeFormalPars()
	}

	x.Params = p.parseFormalPars()

	if p.tok == RUNS {
		x.RunsOn = p.parseRunsOn()
	}

	if p.tok == MTC {
		x.Mtc = p.parseMtc()
	}

	if p.tok == SYSTEM {
		x.System = p.parseSystem()
	}

	if p.tok == RETURN {
		x.Return = p.parseReturn()
	}

	if p.tok == LBRACE {
		x.Body = p.parseBlockStmt()
	}

	x.With = p.parseWith()
	return x
}

/*************************************************************************
 * Class Constructor Declaration
 *************************************************************************/

func (p *parser) parseConstructorDecl() *ConstructorDecl {
	if p.trace {
		defer un(trace(p, "ConstructorDecl"))
	}

	x := new(ConstructorDecl)
	x.CreateTok = p.consume()
	x.Params = p.parseFormalPars()
	x.Body = p.parseBlockStmt()

	return x
}

/*************************************************************************
 * External Function Declaration
 *************************************************************************/

func (p *parser) parseExtFuncDecl() *FuncDecl {
	if p.trace {
		defer un(trace(p, "ExtFuncDecl"))
	}

	x := new(FuncDecl)
	x.External = p.consume()
	x.KindTok = p.consume()
	if p.tok == MODIF {
		x.Modif = p.consume()
	}

	x.Name = p.parseName()

	x.Params = p.parseFormalPars()

	if p.tok == RUNS {
		x.RunsOn = p.parseRunsOn()
	}

	if p.tok == MTC {
		x.Mtc = p.parseMtc()
	}

	if p.tok == SYSTEM {
		x.System = p.parseSystem()
	}

	if p.tok == RETURN {
		x.Return = p.parseReturn()
	}
	x.With = p.parseWith()
	return x
}

/*************************************************************************
 * Signature Declaration
 *************************************************************************/

func (p *parser) parseSignatureDecl() *SignatureDecl {
	if p.trace {
		defer un(trace(p, "SignatureDecl"))
	}

	x := new(SignatureDecl)
	x.Tok = p.consume()
	x.Name = p.parseName()
	if p.tok == LT {
		x.TypePars = p.parseTypeFormalPars()
	}

	x.Params = p.parseFormalPars()

	if p.tok == NOBLOCK {
		x.NoBlock = p.consume()
	}

	if p.tok == RETURN {
		x.Return = p.parseReturn()
	}

	if p.tok == EXCEPTION {
		x.ExceptionTok = p.consume()
		x.Exception = p.parseParenExpr()
	}
	x.With = p.parseWith()
	return x
}

func (p *parser) parseRunsOn() *RunsOnSpec {
	return &RunsOnSpec{
		RunsTok: p.expect(RUNS),
		OnTok:   p.expect(ON),
		Comp:    p.parseTypeRef(),
	}
}

func (p *parser) parseSystem() *SystemSpec {
	return &SystemSpec{
		Tok:  p.expect(SYSTEM),
		Comp: p.parseTypeRef(),
	}
}

func (p *parser) parseMtc() *MtcSpec {
	return &MtcSpec{
		Tok:  p.expect(MTC),
		Comp: p.parseTypeRef(),
	}
}

func (p *parser) parseReturn() *ReturnSpec {
	x := new(ReturnSpec)
	x.Tok = p.consume()
	x.Restriction = p.parseRestrictionSpec()
	if p.tok == MODIF {
		x.Modif = p.consume()
	}
	x.Type = p.parseTypeRef()
	return x
}

func (p *parser) parseFormalPars() *FormalPars {
	if p.trace {
		defer un(trace(p, "FormalPars"))
	}
	x := new(FormalPars)
	x.LParen = p.expect(LPAREN)
	for p.tok != RPAREN {
		x.List = append(x.List, p.parseFormalPar())
		if p.tok != COMMA {
			break
		}
		p.consume()
	}
	x.RParen = p.expect(RPAREN)
	return x
}

func (p *parser) parseFormalPar() *FormalPar {
	if p.trace {
		defer un(trace(p, "FormalPar"))
	}
	x := new(FormalPar)

	switch p.tok {
	case IN:
		x.Direction = p.consume()
	case OUT:
		x.Direction = p.consume()
	case INOUT:
		x.Direction = p.consume()
	}

	x.TemplateRestriction = p.parseRestrictionSpec()
	if p.tok == MODIF {
		x.Modif = p.consume()
	}
	x.Type = p.parseTypeRef()
	x.Name = p.parseName()

	if p.tok == LBRACK {
		x.ArrayDef = p.parseArrayDefs()
	}
	if p.tok == ASSIGN {
		x.AssignTok = p.consume()
		x.Value = p.parseExpr()
	}
	return x
}

func (p *parser) parseTypeFormalPars() *FormalPars {
	if p.trace {
		defer un(trace(p, "TypeFormalPars"))
	}
	x := new(FormalPars)
	x.LParen = p.expect(LT)
	for p.tok != GT {
		x.List = append(x.List, p.parseTypeFormalPar())
		if p.tok != COMMA {
			break
		}
		p.consume()
	}
	x.RParen = p.expect(GT)
	return x
}

func (p *parser) parseTypeFormalPar() *FormalPar {
	if p.trace {
		defer un(trace(p, "TypeFormalPar"))
	}

	x := new(FormalPar)

	if p.tok == IN {
		x.Direction = p.consume()
	}

	switch p.tok {
	case TYPE:
		x.Type = p.make_use(p.consume())
	case SIGNATURE:
		x.Type = p.make_use(p.consume())
	default:
		x.Type = p.parseTypeRef()
	}
	x.Name = p.make_use(p.expect(IDENT))
	x.Name.IsName = true
	if p.tok == ASSIGN {
		x.AssignTok = p.consume()
		x.Value = p.parseTypeRef()
	}

	return x
}

/*************************************************************************
 * Statements
 *************************************************************************/

func (p *parser) parseBlockStmt() *BlockStmt {
	if p.trace {
		defer un(trace(p, "BlockStmt"))
	}

	x := &BlockStmt{LBrace: p.expect(LBRACE)}
	for p.tok != RBRACE && p.tok != EOF {
		x.Stmts = append(x.Stmts, p.parseStmt())
		p.expectSemi(x.Stmts[len(x.Stmts)-1].LastTok())
	}
	x.RBrace = p.expect(RBRACE)
	return x
}

func (p *parser) parseStmt() Stmt {
	if p.trace {
		defer un(trace(p, "Stmt"))
	}

	etok := p.peek(1)
	switch p.tok {
	case TEMPLATE:
		return &DeclStmt{Decl: p.parseTemplateDecl()}
	case VAR, CONST, TIMER, PORT:
		return &DeclStmt{Decl: p.parseValueDecl()}
	case REPEAT, BREAK, CONTINUE:
		return &BranchStmt{Tok: p.consume()}
	case LABEL:
		return &BranchStmt{Tok: p.consume(), Label: p.make_use(p.expect(IDENT))}
	case GOTO:
		return &BranchStmt{Tok: p.consume(), Label: p.make_use(p.expect(IDENT))}
	case RETURN:
		x := &ReturnStmt{Tok: p.consume()}
		if !stmtStart[p.tok] && p.tok != SEMICOLON && p.tok != RBRACE {
			x.Result = p.parseExpr()
		}
		return x
	case SELECT:
		return p.parseSelect()
	case ALT, INTERLEAVE:
		alt := &AltStmt{Tok: p.consume()}
		if p.tok == MODIF {
			alt.NoDefault = p.consume()
		}
		alt.Body = p.parseBlockStmt()
		return alt
	case LBRACK:
		return p.parseAltGuard()
	case FOR:
		return p.parseForLoop()
	case WHILE:
		return p.parseWhileLoop()
	case DO:
		return p.parseDoWhileLoop()
	case IF:
		return p.parseIfStmt()
	case LBRACE:
		return p.parseBlockStmt()
	case IDENT, TESTCASE, ANYKW, ALL, MAP, UNMAP, MTC:
		x := p.parseSimpleStmt()

		// try call-statement block
		if p.tok == LBRACE {
			c, ok := x.Expr.(*CallExpr)
			if !ok {
				return x
			}
			s, ok := c.Fun.(*SelectorExpr)
			if !ok {
				return x
			}
			id, ok := s.Sel.(*Ident)
			if !ok {
				return x
			}
			if id.Tok.String() != "call" {
				return x
			}

			call := new(CallStmt)
			call.Stmt = x
			call.Body = p.parseBlockStmt()
			return call
		}
		return x
	// Interpret simple literal expressions like integers or strings as statement.
	// This exception was added to help implementing ast-evaluator code like this:
	//
	//       if (1 > 2) { 10 } else { 20 }
	//
	case INT, FLOAT, STRING, BSTRING, TRUE, FALSE, PASS, FAIL, NONE, INCONC, ERROR:
		return p.parseSimpleStmt()
	default:
		p.errorExpected("statement")
		p.advance(stmtStart)
		return &ErrorNode{From: etok, To: p.peek(1)}
	}
}

func (p *parser) parseForLoop() Stmt {
	forTok := p.consume()
	lParen := p.expect(LPAREN)

	var init Stmt
	if p.tok == VAR {
		init = &DeclStmt{Decl: p.parseValueDecl()}
	} else {
		init = &ExprStmt{Expr: p.parseExpr()}
	}

	if p.tok == IN {
		if hasAssignment(init) {
			p.error(p.peek(1), "unexpected token %s", p.tok)
		}
		x := new(ForRangeStmt)
		x.Tok = forTok
		x.LParen = lParen
		x.Init = init
		x.InTok = p.consume()
		x.Range = p.parseExpr()
		x.RParen = p.expect(RPAREN)
		x.Body = p.parseBlockStmt()
		return x
	}

	x := new(ForStmt)
	x.Tok = forTok
	x.LParen = lParen
	x.Init = init
	x.InitSemi = p.expect(SEMICOLON)
	x.Cond = p.parseExpr()
	x.CondSemi = p.expect(SEMICOLON)
	x.Post = p.parseSimpleStmt()
	x.RParen = p.expect(RPAREN)
	x.Body = p.parseBlockStmt()
	return x
}

func hasAssignment(n Node) bool {
	switch n := n.(type) {
	case *DeclStmt:
		return hasAssignment(n.Decl)
	case *ExprStmt:
		return hasAssignment(n.Expr)
	case *ValueDecl:
		for _, d := range n.Decls {
			if d.AssignTok != nil {
				return true
			}
		}
		return false
	case *BinaryExpr:
		if n.Op.Kind() == ASSIGN {
			return true
		}
		return false
	default:
		return false
	}
}

func (p *parser) parseWhileLoop() *WhileStmt {
	return &WhileStmt{
		Tok:    p.consume(),
		LParen: p.expect(LPAREN),
		Cond:   p.parseExpr(),
		RParen: p.expect(RPAREN),
		Body:   p.parseBlockStmt(),
	}
}

func (p *parser) parseDoWhileLoop() *DoWhileStmt {
	return &DoWhileStmt{
		DoTok:    p.consume(),
		Body:     p.parseBlockStmt(),
		WhileTok: p.expect(WHILE),
		LParen:   p.expect(LPAREN),
		Cond:     p.parseExpr(),
		RParen:   p.expect(RPAREN),
	}
}

func (p *parser) parseIfStmt() *IfStmt {
	x := &IfStmt{
		Tok:    p.consume(),
		LParen: p.expect(LPAREN),
		Cond:   p.parseExpr(),
		RParen: p.expect(RPAREN),
		Then:   p.parseBlockStmt(),
	}
	if p.tok == ELSE {
		x.ElseTok = p.consume()
		if p.tok == IF {
			x.Else = p.parseIfStmt()
		} else {
			x.Else = p.parseBlockStmt()
		}
	}
	return x
}

func (p *parser) parseSelect() *SelectStmt {
	x := new(SelectStmt)
	x.Tok = p.expect(SELECT)
	if p.tok == UNION {
		x.Union = p.consume()
	}
	x.Tag = p.parseParenExpr()
	x.LBrace = p.expect(LBRACE)
	for p.tok == CASE {
		x.Body = append(x.Body, p.parseCaseStmt())
	}
	x.RBrace = p.expect(RBRACE)
	return x
}

func (p *parser) parseCaseStmt() *CaseClause {
	x := new(CaseClause)
	x.Tok = p.expect(CASE)
	if p.tok == ELSE {
		p.consume() // TODO(5nord) move token into AST
	} else {
		x.Case = p.parseParenExpr()
	}
	x.Body = p.parseBlockStmt()
	return x
}

func (p *parser) parseAltGuard() *CommClause {
	x := new(CommClause)
	x.LBrack = p.expect(LBRACK)
	if p.tok == ELSE {
		x.Else = p.consume()
		x.RBrack = p.expect(RBRACK)
		x.Body = p.parseBlockStmt()
		return x
	}

	if p.tok != RBRACK {
		x.X = p.parseExpr()
	}
	x.RBrack = p.expect(RBRACK)
	x.Comm = p.parseSimpleStmt()
	if p.tok == LBRACE {
		x.Body = p.parseBlockStmt()
	}
	return x
}

func (p *parser) parseSimpleStmt() *ExprStmt {
	if p.trace {
		defer un(trace(p, "SimpleStmt"))
	}

	return &ExprStmt{Expr: p.parseExpr()}
}<|MERGE_RESOLUTION|>--- conflicted
+++ resolved
@@ -1830,16 +1830,12 @@
 	}
 	x := new(BehaviourTypeDecl)
 	x.TypeTok = p.consume()
-<<<<<<< HEAD
-	x.Kind = p.consume()
+	x.KindTok = p.consume()
 
 	if p.tok == INTERLEAVE {
 		x.Interleave = p.consume()
 	}
 
-=======
-	x.KindTok = p.consume()
->>>>>>> e26349d9
 	x.Name = p.parseName()
 	if p.tok == LT {
 		x.TypePars = p.parseTypeFormalPars()
@@ -2007,16 +2003,12 @@
 	}
 
 	x := new(BehaviourSpec)
-<<<<<<< HEAD
-	x.Kind = p.consume()
+	x.KindTok = p.consume()
 
 	if p.tok == INTERLEAVE {
 		x.Interleave = p.consume()
 	}
 
-=======
-	x.KindTok = p.consume()
->>>>>>> e26349d9
 	x.Params = p.parseFormalPars()
 
 	if p.tok == RUNS {
@@ -2192,15 +2184,11 @@
 	}
 
 	x := new(FuncDecl)
-<<<<<<< HEAD
-	x.Kind = p.consume()
+	x.KindTok = p.consume()
 
 	if p.tok == INTERLEAVE {
 		x.Interleave = p.consume()
 	}
-=======
-	x.KindTok = p.consume()
->>>>>>> e26349d9
 	if p.tok == MODIF {
 		x.Modif = p.consume()
 	}
