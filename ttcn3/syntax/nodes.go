// Package ast provides TTCN-3 syntax tree nodes and functions for tree
// traversal.
package syntax

import "github.com/hashicorp/go-multierror"

//go:generate go run ./internal/gen

// All node types implement the Node interface.
type Node interface {
	Kind() Kind
	Pos() int
	End() int
	FirstTok() Token
	LastTok() Token
	Children() []Node
	Inspect(func(Node) bool)
}

type Token interface {
	Node
	String() string
	PrevTok() Token
	NextTok() Token
}

// All expression nodes implement the Expr interface.
type Expr interface {
	Node
	exprNode()
}

// All statement nodes implement the Stmt interface.
type Stmt interface {
	Node
	stmtNode()
}

// All declaration nodes implement the Decl interface.
type Decl interface {
	Node
	declNode()
}

type Root struct {
	NodeList
	*Scanner
	Filename string
	tokens   []token
	errs     []error
}

func (n *Root) Err() error {
	return multierror.Append(nil, n.errs...).ErrorOrNil()
}

func (n *Root) Position(offset int) Position {
	if offset < 0 {
		return Position{}
	}
	if l := n.searchLines(offset); l >= 0 {
		return Position{
			Line:   l + 1,
			Column: offset - n.lines[l] + 1,
		}
	}
	return Position{}
}

func (n *Root) searchLines(pos int) int {
	// TODO(5nord) add line cache
	i, j := 0, len(n.lines)
	for i < j {
		h := int(uint(i+j) >> 1) // avoid overflow when computing h
		// i ≤ h < j
		if n.lines[h] <= pos {
			i = h + 1
		} else {
			j = h
		}
	}
	return int(i) - 1
}

func (n *Root) PosFor(line, col int) int {
	line--
	if line < 0 {
		return -1
	}
	if line >= len(n.lines) {
		line = len(n.lines) - 1
	}
	return n.lines[line] + col - 1
}

func (n *Root) FirstTok() Token {
	if len(n.tokens) == 0 {
		return nil
	}
	return &tokenNode{n, 0}
}

func (n *Root) LastTok() Token {
	if len(n.tokens) == 0 {
		return nil
	}
	return &tokenNode{n, len(n.tokens) - 1}
}

func (n *Root) Inspect(f func(Node) bool) { n.NodeList.Inspect(f) }
func (n *Root) Children() []Node          { return n.NodeList.Children() }

type tokenNode struct {
	*Root
	idx int
}

func (n *tokenNode) Kind() Kind {
	return n.tokens[n.idx].Kind
}

func (n *tokenNode) Pos() int {
	tok := n.tokens[n.idx]
	return tok.Begin
}

func (n *tokenNode) End() int {
	tok := n.tokens[n.idx]
	return tok.End
}

func (n *tokenNode) LastTok() Token   { return n }
func (n *tokenNode) FirstTok() Token  { return n }
func (n *tokenNode) Children() []Node { return nil }
func (n *tokenNode) PrevTok() Token {
	if n.idx <= 0 {
		return nil
	}
	return &tokenNode{idx: n.idx - 1, Root: n.Root}
}

func (n *tokenNode) NextTok() Token {
	if n.idx >= len(n.tokens)-1 {
		return nil
	}
	return &tokenNode{idx: n.idx + 1, Root: n.Root}
}

func (n *tokenNode) String() string {
	tok := n.tokens[n.idx]
	if tok.IsLiteral() {
		return string(n.Root.src[tok.Begin:tok.End])
	}
	return tok.String()
}

func (n *tokenNode) Inspect(fn func(Node) bool) {
	fn(n)
}

type ErrorNode struct {
	From, To Token
}

func (x ErrorNode) exprNode()     {}
func (x ErrorNode) stmtNode()     {}
func (x ErrorNode) declNode()     {}
func (x ErrorNode) typeSpecNode() {}

type NodeList struct {
	Nodes []Node
}

type (
	// Ident represents an identifier.
	Ident struct {
		IsName bool  // true if this is a name, false if it is a reference
		Tok    Token // first identifier token
		Tok2   Token `json:",omitempty"` // optional second identifier token, e.g. for "any port"
	}

	// ParametrizedIdent represents a paremetrized identifier, e.g. "f<charstring>".
	ParametrizedIdent struct {
		Ident  *Ident     // Identifier
		Params *ParenExpr // Parameter list
	}

	// A ValueLiteral represents simple literals, like integers, charstrings, ...
	ValueLiteral struct {
		Tok Token
	}

	// A CompositeLiteral represents composite literals, e.g. "{x:=23, y:=5}".
	CompositeLiteral struct {
		LBrace Token  // Position of "{"
		List   []Expr // Expression list
		RBrace Token  // Position of "{"
	}

	// A UnaryExpr represents a unary expresions.
	UnaryExpr struct {
		Op Token // Operator token, like "+", "-", "!", ...
		X  Expr
	}

	// A postfix expresseion (i++, i--)
	PostExpr struct {
		X  Expr
		Op Token
	}

	// A BinaryExpr represents a binary expression.
	// Possible operands are all tokens with a precedence value, TO and FROM.
	BinaryExpr struct {
		X  Expr  // First operand
		Op Token // Operator token
		Y  Expr  // Second operand
	}

	// A ParenExpr represents parenthized expression lists.
	ParenExpr struct {
		LParen Token  // Position of "(", "<", "["
		List   []Expr // Expression list
		RParen Token  // Position of ")", ">", "]"
	}

	// A SelectorExpr represents an expression followed by a selector.
	SelectorExpr struct {
		X   Expr  // Preceding expression (might be nil)
		Dot Token // Position of "."
		Sel Expr  // Literal, identifier or reference.
	}

	// A IndexExpr represents an expression followed by an index.
	IndexExpr struct {
		X      Expr  // Preceding expression (might be nil)
		LBrack Token // Position of "["
		Index  Expr  // Actuall index expression (might be "-")
		RBrack Token // Position of "]"
	}

	// A CallExpr represents a regular function call.
	CallExpr struct {
		Fun  Expr       // Function expression
		Args *ParenExpr // Function arguments
	}

	// A LengthExpr represents a length expression.
	LengthExpr struct {
		X    Expr       // Preceding expression
		Len  Token      // Position of "length" keyword
		Size *ParenExpr // Size expression
	}

	// A RedirectExpr represents various redirect expressions
	RedirectExpr struct {
		X             Expr   // Preceding redirected expression
		Tok           Token  // Position of "->"
		ValueTok      Token  // Position of "value" or nil
		Value         []Expr // Value expression
		ParamTok      Token  // Position of "param" or nil
		Param         []Expr // Param expression
		SenderTok     Token  // Position of "sender" or nil
		Sender        Expr   // Sender expression
		IndexTok      Token  // Position of "@index" or nil
		IndexValueTok Token  // Position of "value" or nil
		Index         Expr   // Index expression
		TimestampTok  Token  // Position of "timestamp" or nil
		Timestamp     Expr   // Timestamp expression
	}

	// A ValueExpr represents the return value used by signature based communication.
	ValueExpr struct {
		X   Expr  // Preceding template expression
		Tok Token // Position of "value"
		Y   Expr  // Value expression
	}

	// A ParamExpr represents parametrized map and unmap statements.
	ParamExpr struct {
		X   Expr  // map or unmap statement
		Tok Token // Position "param"
		Y   Expr  // Additional arguments for map/unmap
	}

	// A FromExpr represents a "from" expression, like "any from a".
	FromExpr struct {
		KindTok Token // ANY or ALL
		FromTok Token // Position of "from"
		X       Expr  // Expression
	}

	// A ModifiesExpr represents a "modifies" expression.
	ModifiesExpr struct {
		Tok    Token // Position of "modifies"
		X      Expr  // Base template expression
		Assign Token // Position of ":="
		Y      Expr  // Modifying expression
	}

	// A RegexExpr represents a "regexp" expression.
	RegexpExpr struct {
		Tok    Token // Position of "regexp"
		NoCase Token // Position of "@nocase" or nil
		X      Expr  // Regex expression
	}

	// A PatternExpr represents a "pattern" expression.
	PatternExpr struct {
		Tok    Token // Position of "pattern"
		NoCase Token // Position of "@nocase" of nil
		X      Expr  // Pattern expression
	}

	// A DecmatchExpr represents a "decmatch" expression.
	DecmatchExpr struct {
		Tok    Token // Position of "decmatch"
		Params Expr  // Parameter list or nil
		X      Expr  // Template expression
	}

	// A DecodedExpr represents a "@decoded" expression.
	DecodedExpr struct {
		Tok    Token // Position of "decoded"
		Params Expr  // Parameter list or nil
		X      Expr  // Template expression
	}

	// A DefKindExpr represents a definition kind expression, used by imports
	// and with-attributes.
	DefKindExpr struct {
		KindTok Token  // Definition kind, "type", "group", ...
		List    []Expr // List of identifiers or except-expressions
	}

	// A ExceptExpr is used by DefKindExpr to express exlusion of specific
	// defintions.
	ExceptExpr struct {
		X         Expr   // (Qualified) identifier or "all"
		ExceptTok Token  // Position of "except"
		LBrace    Token  // Position of "{" or nil
		List      []Expr // List of identifiers or DefKindExprs to exclude
		RBrace    Token  // Position of "}" or nil
	}
)

func (x *Ident) String() string {
	if x.Tok2 != nil {
		return x.Tok.String() + " " + x.Tok2.String()
	}
	return x.Tok.String()
}

func (x *Ident) exprNode()             {}
func (x *ParametrizedIdent) exprNode() {}
func (x *ValueLiteral) exprNode()      {}
func (x *CompositeLiteral) exprNode()  {}
func (x *UnaryExpr) exprNode()         {}
func (x *PostExpr) exprNode()          {}
func (x *BinaryExpr) exprNode()        {}
func (x *ParenExpr) exprNode()         {}
func (x *SelectorExpr) exprNode()      {}
func (x *IndexExpr) exprNode()         {}
func (x *CallExpr) exprNode()          {}
func (x *LengthExpr) exprNode()        {}
func (x *RedirectExpr) exprNode()      {}
func (x *ValueExpr) exprNode()         {}
func (x *ParamExpr) exprNode()         {}
func (x *FromExpr) exprNode()          {}
func (x *ModifiesExpr) exprNode()      {}
func (x *RegexpExpr) exprNode()        {}
func (x *PatternExpr) exprNode()       {}
func (x *DecmatchExpr) exprNode()      {}
func (x *DecodedExpr) exprNode()       {}
func (x *DefKindExpr) exprNode()       {}
func (x *ExceptExpr) exprNode()        {}

type (
	// A BlockStmt represents a curly braces enclosed list of statements.
	BlockStmt struct {
		LBrace Token  // Position of "{"
		Stmts  []Stmt // List of statements
		RBrace Token  // Position of "}"
	}

	// A DeclStmt represents a value declaration used as statement, lika a
	// local variable declaration.
	DeclStmt struct {
		Decl Decl
	}

	// An ExprStmt represents a expression used as statement, like an
	// assignment or function call.
	ExprStmt struct {
		Expr Expr
	}

	// A BranchStmt represents a branch statement.
	BranchStmt struct {
		Tok   Token  // REPEAT, BREAK, CONTINUE, LABEL, GOTO
		Label *Ident // Label literal or nil
	}

	// A ReturnStmt represents a return statement.
	ReturnStmt struct {
		Tok    Token // Position of "return"
		Result Expr  // Resulting expression of nil
	}

	// A AltStmt represents an alternative statement.
	AltStmt struct {
		Tok       Token // ALT or INTERLEAVE
		NoDefault Token
		Body      *BlockStmt // Block statement with alternations
	}

	// A CallStmt represents a "call" statement with communication-block.
	CallStmt struct {
		Stmt Stmt       // "call" statement
		Body *BlockStmt // Block statement with alternations
	}

	// A ForStmt represents a "for" statement.
	ForStmt struct {
		Tok      Token      // Position of "for"
		LParen   Token      // Position of "("
		Init     Stmt       // Initialization statement
		InitSemi Token      // Position of ";"
		Cond     Expr       // Conditional expression
		CondSemi Token      // Position of ";"
		Post     Stmt       // Post iteration statement
		RParen   Token      // Position of ")"
		Body     *BlockStmt // Loop-Body
	}

	ForRangeStmt struct {
		Tok    Token
		LParen Token
		Init   Stmt
		InTok  Token
		Range  Expr
		RParen Token
		Body   *BlockStmt
	}

	// A WhilStmt represents a "while" statement.
	WhileStmt struct {
		Tok    Token      // Position of "while"
		LParen Token      // Position of "("
		Cond   Expr       // Conditional expression
		RParen Token      // Position of ")"
		Body   *BlockStmt // Loop-body
	}

	// A DoWhileStmt represents a do-while statement.
	DoWhileStmt struct {
		DoTok    Token      // Position of "do"
		Body     *BlockStmt // Loop-Body
		WhileTok Token      // Position of "while"
		LParen   Token      // Position of "("
		Cond     Expr       // Conditional expression
		RParen   Token      // Position of ")"
	}

	// A IfStmt represents a conditional statement.
	IfStmt struct {
		Tok     Token // Position of "if"
		LParen  Token
		Cond    Expr // Conditional expression
		RParen  Token
		Then    *BlockStmt // True branch
		ElseTok Token      // Position of "else" or nil
		Else    Stmt       // Else branch
	}

	// A SelectStmt represents a select statements.
	SelectStmt struct {
		Tok    Token         // Position of "select"
		Union  Token         // Position of "union" or nil
		Tag    *ParenExpr    // Tag expression
		LBrace Token         // Position of "{"
		Body   []*CaseClause // List of case clauses
		RBrace Token         // Position of "}"
	}

	// A CaseClause represents a case clause.
	CaseClause struct {
		Tok  Token      // Position of "case"
		Case *ParenExpr // nil means else-case
		Body *BlockStmt // Case body
	}

	// A CommClause represents communication clauses used by alt, interleave or check.
	CommClause struct {
		LBrack Token      // Position of '['
		X      Expr       // Conditional guard expression or nil
		Else   Token      // Else-clause of nil
		RBrack Token      // Position of ']'
		Comm   Stmt       // Communication statement
		Body   *BlockStmt // Body of nil
	}
)

func (x *BlockStmt) stmtNode()    {}
func (x *DeclStmt) stmtNode()     {}
func (x *ExprStmt) stmtNode()     {}
func (x *BranchStmt) stmtNode()   {}
func (x *ReturnStmt) stmtNode()   {}
func (x *CallStmt) stmtNode()     {}
func (x *AltStmt) stmtNode()      {}
func (x *ForStmt) stmtNode()      {}
func (x *ForRangeStmt) stmtNode() {}
func (x *WhileStmt) stmtNode()    {}
func (x *DoWhileStmt) stmtNode()  {}
func (x *IfStmt) stmtNode()       {}
func (x *SelectStmt) stmtNode()   {}
func (x *CaseClause) stmtNode()   {}
func (x *CommClause) stmtNode()   {}

// All nested types implement TypeSpec interface.
type TypeSpec interface {
	Node
	typeSpecNode()
}

type (
	// A Field represents a named struct member or sub type definition
	Field struct {
		DefaultTok       Token        // Position of "@default" or nil
		Type             TypeSpec     // Type
		Name             *Ident       // Name
		ArrayDef         []*ParenExpr // Array definitions
		TypePars         *FormalPars
		ValueConstraint  *ParenExpr  // Value constraint or nil
		LengthConstraint *LengthExpr // Length constraint or nil
		Optional         Token       // Position of "optional" or nil
	}

	// A RefSpec represents a type reference.
	RefSpec struct {
		X Expr
	}

	// A StructSpec represents a struct type specification.
	StructSpec struct {
		KindTok Token    // RECORD, SET, UNION
		LBrace  Token    // Position of "{"
		Fields  []*Field // Member list
		RBrace  Token    // Position of "}"
	}

	// A ListSpec represents a list type specification.
	ListSpec struct {
		KindTok  Token       // RECORD, SET
		Length   *LengthExpr // Length constraint or nil
		OfTok    Token       // Position of "of"
		ElemType TypeSpec    // Element type specification
	}

	// A MapSpec represents a map type specification.
	MapSpec struct {
		MapTok   Token
		FromTok  Token
		FromType TypeSpec
		ToTok    Token
		ToType   TypeSpec
	}

	// A EnumSpec represents a enumeration type specification.
	EnumSpec struct {
		Tok    Token  // Position of "enumerated"
		LBrace Token  // Position of "{"
		Enums  []Expr // Enum list
		RBrace Token  // Position of "}"
	}

	// A BehaviourSpec represents a behaviour type specification.
	BehaviourSpec struct {
<<<<<<< HEAD
		Kind       Token       // TESTCASE, FUNCTION, ALTSTEP
		Interleave Token       // INTERLEAVE or nil
		Params     *FormalPars // Parameter list or nil
		RunsOn     *RunsOnSpec // runs on spec or nil
		System     *SystemSpec // system spec or nil
		Return     *ReturnSpec // return value spec or nil
=======
		KindTok Token       // TESTCASE, FUNCTION, ALTSTEP
		Params  *FormalPars // Parameter list or nil
		RunsOn  *RunsOnSpec // runs on spec or nil
		System  *SystemSpec // system spec or nil
		Return  *ReturnSpec // return value spec or nil
>>>>>>> e26349d9
	}
)

func (x *Field) typeSpecNode()         {}
func (x *RefSpec) typeSpecNode()       {}
func (x *StructSpec) typeSpecNode()    {}
func (x *ListSpec) typeSpecNode()      {}
func (x *MapSpec) typeSpecNode()       {}
func (x *EnumSpec) typeSpecNode()      {}
func (x *BehaviourSpec) typeSpecNode() {}

type (
	// A ValueDecl represents a value declaration.
	ValueDecl struct {
		KindTok             Token // VAR, CONST, TIMER, PORT, TEMPLATE, MODULEPAR
		TemplateRestriction *RestrictionSpec
		Modif               Token // "@lazy", "@fuzzy" or nil
		Type                Expr
		Decls               []*Declarator
		With                *WithSpec
	}

	// A Declarator represents a single varable declaration
	Declarator struct {
		Name      *Ident
		ArrayDef  []*ParenExpr
		AssignTok Token
		Value     Expr
	}

	TemplateDecl struct {
		*RestrictionSpec
		Modif       Token // "@lazy", "@fuzzy" or nil
		Type        Expr
		Name        *Ident
		TypePars    *FormalPars
		Params      *FormalPars
		ModifiesTok Token
		Base        Expr
		AssignTok   Token
		Value       Expr
		With        *WithSpec
	}

	// A ModuleParameterGroup represents a deprecated module parameter list
	ModuleParameterGroup struct {
		Tok    Token        // Position of "modulepar"
		LBrace Token        // Position of "{"
		Decls  []*ValueDecl // Module parameter list
		RBrace Token        // Position of "}"
		With   *WithSpec
	}

	// A FuncDecl represents a behaviour definition.
	FuncDecl struct {
<<<<<<< HEAD
		External   Token // Position of "external" or nil
		Kind       Token // TESTCASE, ALTSTEP, FUNCTION
		Interleave Token // INTERLEAVE or nil
		Name       *Ident
		Modif      Token // Position of "@deterministic" or nil
		TypePars   *FormalPars
		Params     *FormalPars // Formal parameter list or nil
		RunsOn     *RunsOnSpec // Optional runs-on-spec
		Mtc        *MtcSpec    // Optional mtc-spec
		System     *SystemSpec // Optional system-spec
		Return     *ReturnSpec // Optional return-spec
		Body       *BlockStmt  // Body or nil
		With       *WithSpec
=======
		External Token // Position of "external" or nil
		KindTok  Token // TESTCASE, ALTSTEP, FUNCTION
		Name     *Ident
		Modif    Token // Position of "@deterministic" or nil
		TypePars *FormalPars
		Params   *FormalPars // Formal parameter list or nil
		RunsOn   *RunsOnSpec // Optional runs-on-spec
		Mtc      *MtcSpec    // Optional mtc-spec
		System   *SystemSpec // Optional system-spec
		Return   *ReturnSpec // Optional return-spec
		Body     *BlockStmt  // Body or nil
		With     *WithSpec
>>>>>>> e26349d9
	}

	// A ConstructorDecl represents a class constructor definition.
	ConstructorDecl struct {
		CreateTok Token       // CREATE
		Params    *FormalPars // Formal parameter list
		Body      *BlockStmt  // Body
	}

	// A SignatureDecl represents a signature type for procedure based communication.
	SignatureDecl struct {
		Tok          Token // Position of "signature"
		Name         *Ident
		TypePars     *FormalPars
		Params       *FormalPars
		NoBlock      Token       // Optional "noblock"
		Return       *ReturnSpec // Optional return-spec
		ExceptionTok Token       // Position of "exeception" or nil
		Exception    *ParenExpr  // Exception list
		With         *WithSpec
	}

	// A SubTypeDecl represents a named sub type declaration
	SubTypeDecl struct {
		TypeTok Token  // Position of "type"
		Field   *Field // Field spec
		With    *WithSpec
	}

	// A StructTypeDecl represents a name struct type.
	StructTypeDecl struct {
		TypeTok  Token  // Position of "type"
		KindTok  Token  // RECORD, SET, UNION
		Name     *Ident // Name
		TypePars *FormalPars
		LBrace   Token    // Position of "{"
		Fields   []*Field // Member list
		RBrace   Token    // Position of }"
		With     *WithSpec
	}

	// A StructTypeDecl represents a name struct type.
	ClassTypeDecl struct {
		TypeTok    Token  // Position of "type"
		KindTok    Token  // CLASS
		Modif      Token  // "@abstract" or nil
		Name       *Ident // Name
		ExtendsTok Token
		Extends    []Expr
		RunsOn     *RunsOnSpec // Optional runs-on-spec
		Mtc        *MtcSpec    // Optional mtc-spec
		System     *SystemSpec // Optional system-spec
		LBrace     Token       // Position of "{"
		Defs       []*ModuleDef
		RBrace     Token // Position of }"
		With       *WithSpec
	}

	MapTypeDecl struct {
		TypeTok  Token
		Spec     *MapSpec
		Name     *Ident
		TypePars *FormalPars
		With     *WithSpec
	}

	// A EnumTypeDecl represents a named enum type.
	EnumTypeDecl struct {
		TypeTok  Token // Position of "type"
		EnumTok  Token // Position of "ENUMERATED"
		Name     *Ident
		TypePars *FormalPars
		LBrace   Token  // Position of "{"
		Enums    []Expr // Enum list
		RBrace   Token  // Position of "}"
		With     *WithSpec
	}

	// A BehaviourTypeDecl represents a named behaviour type.
	BehaviourTypeDecl struct {
<<<<<<< HEAD
		TypeTok    Token // Position of "type"
		Kind       Token // TESTCASE, ALTSTEP, FUNCTION
		Interleave Token // INTERLEAVE or nil
		Name       *Ident
		TypePars   *FormalPars
		Params     *FormalPars // Formal parameter list
		RunsOn     *RunsOnSpec // Optional runs-on spec
		System     *SystemSpec // Optional system spec
		Return     *ReturnSpec // Optional return spec
		With       *WithSpec
=======
		TypeTok  Token // Position of "type"
		KindTok  Token // TESTCASE, ALTSTEP, FUNCTION
		Name     *Ident
		TypePars *FormalPars
		Params   *FormalPars // Formal parameter list
		RunsOn   *RunsOnSpec // Optional runs-on spec
		System   *SystemSpec // Optional system spec
		Return   *ReturnSpec // Optional return spec
		With     *WithSpec
>>>>>>> e26349d9
	}

	PortTypeDecl struct {
		TypeTok  Token
		PortTok  Token
		Name     *Ident
		TypePars *FormalPars
		KindTok  Token // MIXED, MESSAGE, PROCEDURE
		Realtime Token
		LBrace   Token
		Attrs    []Node
		RBrace   Token
		With     *WithSpec
	}

	PortAttribute struct {
		KindTok Token // IN, OUT, INOUT, ADDRESS
		Types   []Expr
	}

	PortMapAttribute struct {
		MapTok   Token // MAP, UNMAP
		ParamTok Token
		Params   *FormalPars
	}

	ComponentTypeDecl struct {
		TypeTok    Token
		CompTok    Token
		Name       *Ident
		TypePars   *FormalPars
		ExtendsTok Token
		Extends    []Expr
		Body       *BlockStmt
		With       *WithSpec
	}
)

func (x *FuncDecl) IsControl() bool {
	return x.Modif != nil && x.Modif.String() == "@control"
}

func (x *FuncDecl) IsTest() bool {
	return x.KindTok.Kind() == TESTCASE
}

func (x *ValueDecl) declNode()            {}
func (x *Declarator) declNode()           {}
func (x *TemplateDecl) declNode()         {}
func (x *ModuleParameterGroup) declNode() {}
func (x *FuncDecl) declNode()             {}
func (x *SignatureDecl) declNode()        {}
func (x *SubTypeDecl) declNode()          {}
func (x *StructTypeDecl) declNode()       {}
func (x *ClassTypeDecl) declNode()        {}
func (x *MapTypeDecl) declNode()          {}
func (x *EnumTypeDecl) declNode()         {}
func (x *BehaviourTypeDecl) declNode()    {}
func (x *PortTypeDecl) declNode()         {}
func (x *PortAttribute) declNode()        {}
func (x *PortMapAttribute) declNode()     {}
func (x *ComponentTypeDecl) declNode()    {}

// ------------------------------------------------------------------------
// Modules and Module Definitions

type (
	Module struct {
		Tok      Token
		Name     *Ident
		Language *LanguageSpec
		LBrace   Token
		Defs     []*ModuleDef
		RBrace   Token
		With     *WithSpec
	}

	ModuleDef struct {
		Visibility Token
		Def        Node
	}

	ControlPart struct {
		Name *Ident
		Body *BlockStmt
		With *WithSpec
	}

	ImportDecl struct {
		ImportTok Token
		FromTok   Token
		Module    *Ident
		Language  *LanguageSpec
		LBrace    Token
		List      []*DefKindExpr
		RBrace    Token
		With      *WithSpec
	}

	GroupDecl struct {
		Tok    Token
		Name   *Ident
		LBrace Token
		Defs   []*ModuleDef
		RBrace Token
		With   *WithSpec
	}

	FriendDecl struct {
		FriendTok Token
		ModuleTok Token
		Module    *Ident
		With      *WithSpec
	}
)

// ------------------------------------------------------------------------
// Miscellaneous

type (
	LanguageSpec struct {
		Tok  Token
		List []Token
	}

	RestrictionSpec struct {
		TemplateTok Token
		LParen      Token
		Tok         Token
		RParen      Token
	}

	RunsOnSpec struct {
		RunsTok Token
		OnTok   Token
		Comp    Expr
	}

	SystemSpec struct {
		Tok  Token
		Comp Expr
	}

	MtcSpec struct {
		Tok  Token
		Comp Expr
	}

	ReturnSpec struct {
		Tok         Token
		Restriction *RestrictionSpec
		Modif       Token
		Type        Expr
	}

	FormalPars struct {
		LParen Token
		List   []*FormalPar
		RParen Token
	}

	FormalPar struct {
		Direction           Token
		TemplateRestriction *RestrictionSpec
		Modif               Token
		Type                Expr
		Name                *Ident
		ArrayDef            []*ParenExpr
		AssignTok           Token
		Value               Expr
	}

	WithSpec struct {
		Tok    Token
		LBrace Token
		List   []*WithStmt
		RBrace Token
	}

	WithStmt struct {
		KindTok  Token
		Override Token
		LParen   Token
		List     []Expr
		RParen   Token
		Value    Expr
	}
)<|MERGE_RESOLUTION|>--- conflicted
+++ resolved
@@ -576,20 +576,12 @@
 
 	// A BehaviourSpec represents a behaviour type specification.
 	BehaviourSpec struct {
-<<<<<<< HEAD
-		Kind       Token       // TESTCASE, FUNCTION, ALTSTEP
+		KindTok    Token       // TESTCASE, FUNCTION, ALTSTEP
 		Interleave Token       // INTERLEAVE or nil
 		Params     *FormalPars // Parameter list or nil
 		RunsOn     *RunsOnSpec // runs on spec or nil
 		System     *SystemSpec // system spec or nil
 		Return     *ReturnSpec // return value spec or nil
-=======
-		KindTok Token       // TESTCASE, FUNCTION, ALTSTEP
-		Params  *FormalPars // Parameter list or nil
-		RunsOn  *RunsOnSpec // runs on spec or nil
-		System  *SystemSpec // system spec or nil
-		Return  *ReturnSpec // return value spec or nil
->>>>>>> e26349d9
 	}
 )
 
@@ -645,9 +637,8 @@
 
 	// A FuncDecl represents a behaviour definition.
 	FuncDecl struct {
-<<<<<<< HEAD
 		External   Token // Position of "external" or nil
-		Kind       Token // TESTCASE, ALTSTEP, FUNCTION
+		KindTok    Token // TESTCASE, ALTSTEP, FUNCTION
 		Interleave Token // INTERLEAVE or nil
 		Name       *Ident
 		Modif      Token // Position of "@deterministic" or nil
@@ -659,20 +650,6 @@
 		Return     *ReturnSpec // Optional return-spec
 		Body       *BlockStmt  // Body or nil
 		With       *WithSpec
-=======
-		External Token // Position of "external" or nil
-		KindTok  Token // TESTCASE, ALTSTEP, FUNCTION
-		Name     *Ident
-		Modif    Token // Position of "@deterministic" or nil
-		TypePars *FormalPars
-		Params   *FormalPars // Formal parameter list or nil
-		RunsOn   *RunsOnSpec // Optional runs-on-spec
-		Mtc      *MtcSpec    // Optional mtc-spec
-		System   *SystemSpec // Optional system-spec
-		Return   *ReturnSpec // Optional return-spec
-		Body     *BlockStmt  // Body or nil
-		With     *WithSpec
->>>>>>> e26349d9
 	}
 
 	// A ConstructorDecl represents a class constructor definition.
@@ -753,9 +730,8 @@
 
 	// A BehaviourTypeDecl represents a named behaviour type.
 	BehaviourTypeDecl struct {
-<<<<<<< HEAD
 		TypeTok    Token // Position of "type"
-		Kind       Token // TESTCASE, ALTSTEP, FUNCTION
+		KindTok    Token // TESTCASE, ALTSTEP, FUNCTION
 		Interleave Token // INTERLEAVE or nil
 		Name       *Ident
 		TypePars   *FormalPars
@@ -764,17 +740,6 @@
 		System     *SystemSpec // Optional system spec
 		Return     *ReturnSpec // Optional return spec
 		With       *WithSpec
-=======
-		TypeTok  Token // Position of "type"
-		KindTok  Token // TESTCASE, ALTSTEP, FUNCTION
-		Name     *Ident
-		TypePars *FormalPars
-		Params   *FormalPars // Formal parameter list
-		RunsOn   *RunsOnSpec // Optional runs-on spec
-		System   *SystemSpec // Optional system spec
-		Return   *ReturnSpec // Optional return spec
-		With     *WithSpec
->>>>>>> e26349d9
 	}
 
 	PortTypeDecl struct {
