--- conflicted
+++ resolved
@@ -222,31 +222,14 @@
 }
 
 type Bitstring struct {
-<<<<<<< HEAD
 	String string
 	Value  *big.Int
 	Unit   Unit
-=======
-	Value  *big.Int
-	Unit   Unit
-	Length int
->>>>>>> 52915169
 }
 
 func (b *Bitstring) Type() ObjectType { return BITSTRING }
 func (b *Bitstring) Inspect() string {
-<<<<<<< HEAD
 	return b.String
-=======
-	switch b.Unit {
-	case Bit:
-		return fmt.Sprintf("'%0*b'B", b.Length, b.Value)
-	case Octett:
-		return fmt.Sprintf("'%0*h'O", b.Length, b.Value)
-	default:
-		return fmt.Sprintf("'%0*h'H", b.Length, b.Value)
-	}
->>>>>>> 52915169
 }
 
 func (b *Bitstring) Equal(obj Object) bool {
@@ -279,31 +262,16 @@
 	default:
 		return nil, ErrSyntax
 	}
-<<<<<<< HEAD
+  
 	removeWhitespaces := func(r rune) rune {
 		if unicode.IsSpace(r) {
 			return -1
-=======
-
-	trimFunc := func(r rune) bool {
-		if trim {
-			return unicode.IsSpace(r) || r == '0'
->>>>>>> 52915169
 		}
 		return unicode.IsSpace(r)
 	}
-<<<<<<< HEAD
+  
 	trim := func(r rune) bool {
 		return unicode.IsSpace(r) || r == '0'
-=======
-
-	s = s[1 : len(s)-2]
-	s = strings.TrimFunc(s, trimFunc)
-	length := len(s)
-
-	if i, ok := new(big.Int).SetString(s, unit.Base()); ok {
-		return &Bitstring{Value: i, Unit: unit, Length: length}, nil
->>>>>>> 52915169
 	}
 
 	s = "'" + strings.TrimLeftFunc(s[1:len(s)-1], trim) + ending
