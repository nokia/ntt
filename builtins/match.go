package builtins

import "github.com/nokia/ntt/runtime"

type sliceHolder interface {
	Get(index int) runtime.Object
	Len() int
}

// match returns true given objects match.
func match(a, b runtime.Object) (bool, error) {
	if a == runtime.Any || a == runtime.AnyOrNone || b == runtime.Any || b == runtime.AnyOrNone {
		return true, nil
	}
	if a.Type() != b.Type() {
		return false, runtime.Errorf("type mismatch: %s != %s", a.Type(), b.Type())
	}

	switch b := b.(type) {
	case *runtime.Record:
		return matchRecord(a.(*runtime.Record), b)
	case *runtime.List:
		switch b.ListType {
		case runtime.SET_OF:
			return matchSetOf(a.(*runtime.List), b)
		case runtime.SUPERSET:
			return matchIsASupersetB(a.(*runtime.List), b)
		case runtime.SUBSET:
			return matchIsASubsetB(a.(*runtime.List), b)
		default:
			return matchRecordOf(a.(*runtime.List), b)
<<<<<<< HEAD
		}
	case *runtime.String:
		if c := a.(*runtime.String); c.Len() == 1 && b.Len() == 1 {
			if b.Value[0] == rune('?') || b.Value[0] == rune('*') || b.Value[0] == c.Value[0] {
				return true, nil
			}
			return false, runtime.Errorf("tried to match %d with %d", c.Value[0], b.Value[0])
=======
>>>>>>> 3e022ccf
		}
		return matchRecordOf(a.(*runtime.String), b)
	default:
		return a.Equal(b), nil
	}
}

// matchRecord returns true given records match.
func matchRecord(a, b *runtime.Record) (bool, error) {
	if len(b.Fields) != len(a.Fields) {
		return false, runtime.Errorf("Records don't have equal amounts of Fields")
	}
	for k, y := range b.Fields {
		if x, ok := a.Fields[k]; ok {
			if ret, err := match(x, y); !ret {
				return false, err
			}
		} else {
			return false, runtime.Errorf("Value mismatch: field %s in second Record not found in first", k)
		}
	}
	return true, nil
}

// matchRecordOf returns true if recordOfs match
func matchRecordOf(val, pat sliceHolder) (bool, error) {
	i, back_i := 0, -1
	j, back_j := 0, -1
	for i < val.Len() && j < pat.Len() {
<<<<<<< HEAD
		if pat.Get(j) == runtime.AnyOrNone || pat.Get(j).Equal(runtime.NewString("*")) {
=======
		if pat.Get(j) == runtime.AnyOrNone {
>>>>>>> 3e022ccf
			j++
			back_j = j          // Pattern Element after *
			back_i = i          // First Value Element which could be matched with that *
			if j == pat.Len() { // Optimize trailing * case
				return true, nil
			}
		} else if ok, _ := match(val.Get(i), pat.Get(j)); !ok { // Literal character or ?
			if back_j < 0 {
				return false, runtime.Errorf("Pattern doesn't match, Element number %d mismatch", i-1) /* No Backtracking possible */
			}
			// Try again from last *, one character later in str.
			j = back_j
			back_i++
			i = back_i
		} else {
			i++
			j++
		}
		if j == pat.Len() && i != val.Len() {
			if back_j < 0 {
				return false, runtime.Errorf("Second RecordOf is matched entirely, first isn't")
			}
			// Try again from last *, one character later in str.
			j = back_j
			back_i++
			i = back_i
		}
	}
	// reached if i == len(val) || j == len(pat)
	if val.Len() == i {
		for ; j < pat.Len(); j++ {
<<<<<<< HEAD
			if pat.Get(j) != runtime.AnyOrNone && !pat.Get(j).Equal(runtime.NewString("*")) {
=======
			if pat.Get(j) != runtime.AnyOrNone {
>>>>>>> 3e022ccf
				return false, runtime.Errorf("First RecordOf is entirely matched, second isn't")
			}
		}
		return true, nil
	}
	// reached if i != len(val) && j == len(pat) == 0 (non-zero case covered in loop)
	return false, runtime.Errorf("Template empty")
}

// matchSetOf returns true given sets match.
func matchSetOf(a, b *runtime.List) (bool, error) {
	containsStar := false
	temp := runtime.NewSetOf()
	for _, y := range b.Elements {
		if y == runtime.AnyOrNone {
			containsStar = true
		} else {
			temp.Elements = append(temp.Elements, y)
		}
	}
	if !containsStar && len(a.Elements) > len(temp.Elements) {
		return false, runtime.Errorf("First List contains more Elements than second")
	}
	if len(a.Elements) < len(temp.Elements) {
		return false, runtime.Errorf("First List doesn't contain enough elements")
	}
	return matchIsASupersetB(a, temp)
}

// matchIsASupersetB returns true if a is a superset of b
func matchIsASupersetB(a, b *runtime.List) (bool, error) {
	var (
		cloneA    = a
		isMissing = true
		numOfAny  = 0
	)

	for _, valueB := range b.Elements {
		if valueB == runtime.AnyOrNone {
			continue
		}
		if valueB == runtime.Any {
			numOfAny++
			continue
		}
		isMissing = true
		for i, valueA := range cloneA.Elements {
			if ok, _ := match(valueA, valueB); ok {
				cloneA.Elements[i] = cloneA.Elements[len(cloneA.Elements)-1]
				cloneA.Elements = cloneA.Elements[:len(cloneA.Elements)-1]
				isMissing = false
				break
			}
			isMissing = true
		}
		if !isMissing {
			continue
		}
		return false, runtime.Errorf("At least one %s missing in first List", valueB)
	}
	if len(cloneA.Elements) < numOfAny {
		return false, runtime.Errorf("%d element/s missing in first List", numOfAny-len(cloneA.Elements))
	}
	return true, nil
}

// matchIsASubsetB returns true if a is a subset of b
func matchIsASubsetB(a, b *runtime.List) (bool, error) {
	var (
		cloneB    = b
		isMissing = true
		isAny     = -1
	)
	for _, valueA := range a.Elements {
		isMissing = true
		for i, valueB := range cloneB.Elements {
			if valueB == runtime.AnyOrNone {
				return true, nil
			}

			if valueB == runtime.Any {
				isAny = i
			} else if ok, _ := match(valueA, valueB); ok {
				cloneB.Elements[i] = cloneB.Elements[len(cloneB.Elements)-1]
				cloneB.Elements = cloneB.Elements[:len(cloneB.Elements)-1]
				isMissing = false
				isAny = -1
				break
			}
			isMissing = true
		}
		if !isMissing {
			continue
		}
		if isAny >= 0 {
			cloneB.Elements[isAny] = cloneB.Elements[len(cloneB.Elements)-1]
			cloneB.Elements = cloneB.Elements[:len(cloneB.Elements)-1]
			isMissing = false
			isAny = -1
			continue
		}
		return false, runtime.Errorf("At least one %s or '?' missing in second List", valueA)
	}
	return true, nil
}<|MERGE_RESOLUTION|>--- conflicted
+++ resolved
@@ -29,7 +29,6 @@
 			return matchIsASubsetB(a.(*runtime.List), b)
 		default:
 			return matchRecordOf(a.(*runtime.List), b)
-<<<<<<< HEAD
 		}
 	case *runtime.String:
 		if c := a.(*runtime.String); c.Len() == 1 && b.Len() == 1 {
@@ -37,8 +36,7 @@
 				return true, nil
 			}
 			return false, runtime.Errorf("tried to match %d with %d", c.Value[0], b.Value[0])
-=======
->>>>>>> 3e022ccf
+
 		}
 		return matchRecordOf(a.(*runtime.String), b)
 	default:
@@ -68,11 +66,7 @@
 	i, back_i := 0, -1
 	j, back_j := 0, -1
 	for i < val.Len() && j < pat.Len() {
-<<<<<<< HEAD
 		if pat.Get(j) == runtime.AnyOrNone || pat.Get(j).Equal(runtime.NewString("*")) {
-=======
-		if pat.Get(j) == runtime.AnyOrNone {
->>>>>>> 3e022ccf
 			j++
 			back_j = j          // Pattern Element after *
 			back_i = i          // First Value Element which could be matched with that *
@@ -104,11 +98,7 @@
 	// reached if i == len(val) || j == len(pat)
 	if val.Len() == i {
 		for ; j < pat.Len(); j++ {
-<<<<<<< HEAD
 			if pat.Get(j) != runtime.AnyOrNone && !pat.Get(j).Equal(runtime.NewString("*")) {
-=======
-			if pat.Get(j) != runtime.AnyOrNone {
->>>>>>> 3e022ccf
 				return false, runtime.Errorf("First RecordOf is entirely matched, second isn't")
 			}
 		}
