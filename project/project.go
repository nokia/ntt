// Package project collects information about test suite organisation by
// implementing various heuristics.
package project

import (
	"crypto/sha1"
	"fmt"
	"os"
	"path/filepath"
	"strings"
	"sync"
<<<<<<< HEAD

	"github.com/hashicorp/go-multierror"
	"github.com/nokia/ntt/internal/env"
	"github.com/nokia/ntt/internal/fs"
	"github.com/nokia/ntt/internal/log"
	"github.com/nokia/ntt/k3"
	"github.com/nokia/ntt/project/manifest"
	"gopkg.in/yaml.v2"
=======
>>>>>>> c6335dc0

	"github.com/hashicorp/go-multierror"
	"github.com/nokia/ntt/internal/env"
	"github.com/nokia/ntt/internal/fs"
	"github.com/nokia/ntt/internal/log"
	"github.com/nokia/ntt/k3"
	"github.com/nokia/ntt/project/manifest"
	"gopkg.in/yaml.v2"
)

// Interface describes a TTCN-3 project.
type Interface interface {
	// Root is the test suite root folder. It is usually the folder where the manifest is.
	Root() string

	// Sources returns a slice of files and directories containing TTCN-3 source files.
	Sources() ([]string, error)

	// Imports returns a slice of additional directories required to build a test executable.
	// Codecs, adapters and libraries are specified by Imports, typically.
	Imports() ([]string, error)
}

// Files returns all available .ttcn3 files. It will not return intermediate .ttcn3 files.
// On error Files will return an error.
func Files(p Interface) ([]string, error) {
	var errs *multierror.Error
	files, err := p.Sources()
	if err != nil {
		errs = multierror.Append(errs, err)
	}

	dirs, err := p.Imports()
	if err != nil {
		errs = multierror.Append(errs, err)
	}

	for _, dir := range dirs {
		f := fs.FindTTCN3Files(dir)
		files = append(files, f...)
	}
	if errs.ErrorOrNil() == nil {
		return files, nil
	}
	return files, multierror.Flatten(errs)
}

// FindAllFiles returns all .ttcn3 files including auxiliary files from
// k3 installation
func FindAllFiles(p Interface) []string {
	files, _ := Files(p)
	// Use auxilliaryFiles from K3 to locate file
	for _, dir := range k3.FindAuxiliaryDirectories() {
		for _, file := range fs.FindTTCN3Files(dir) {
			files = append(files, file)
		}
	}
	return files
}

// ContainsFile returns true, when path is managed by Interface.
func ContainsFile(p Interface, path string) bool {
	// The same file may be referenced by URI or by path. To normalize it
	// we convert everything into URIs.
	uri := fs.URI(path)

	files, _ := Files(p)
	for _, file := range files {
		if fs.URI(file) == uri {
			return true
		}
	}
	return false
}

// Fingerprint calculates a sum to identify a test suite based on its modules.
func Fingerprint(p Interface) string {
	var inputs []string
	files, _ := Files(p)
	for _, file := range files {
		inputs = append(inputs, fs.Stem(file))
	}
	return fmt.Sprintf("project_%x", sha1.Sum([]byte(fmt.Sprint(inputs))))
}

func Open(path string) (*Project, error) {
<<<<<<< HEAD
	p := Project{
		root: path,
	}

	return &p, p.Update()
}

=======
	p := Project{root: path}

	if file := filepath.Join(p.root, manifest.Name); fs.IsRegular(file) {
		log.Debugf("%s: update configuration using manifest %q\n", p.String(), file)
		return &p, p.readManifest(file)
	}

	log.Debugf("%s: update configuration using available folders\n", p.String())
	return &p, p.readFilesystem()
}

// A Project implements the behaviour expected from ntt ttcn3 suites.
>>>>>>> c6335dc0
type Project struct {
	root string

	// Module handling (maps module names to paths)
	modulesMu sync.Mutex
	modules   map[string]string

	Manifest manifest.Config
}

<<<<<<< HEAD
func (p *Project) Update() error {

	p.modules = nil // Clear module cache

	if file := filepath.Join(p.root, manifest.Name); fs.IsRegular(file) {
		log.Debugf("%s: update configuration using manifest %q\n", p.String(), file)
		return p.readManifest(file)
	}
	log.Debugf("%s: update configuration using available folders\n", p.String())
	p.readFilesystem()
	return nil
}

=======
// String returns a simple string representation
>>>>>>> c6335dc0
func (p *Project) String() string {
	return p.root
}

// Root directory is ttcn3 suite.
func (p *Project) Root() string {
	return p.root
}

<<<<<<< HEAD
func (p *Project) Name() string {
	if env := env.Getenv("NTT_NAME"); env != "" {
		return env
	}
	if p.Manifest.Name != "" {
		return p.expand(p.Manifest.Name)
	}
	if p.root != "" {
		return fs.Slugify(filepath.Base(p.root))
	}
	if files, _ := Files(p); len(files) > 0 {
		file := files[0]
		if abs, err := filepath.Abs(file); err == nil {
			return fs.Slugify(fs.Stem(abs))
		}
		return fs.Slugify(filepath.Base(file))
	}
	return "_"
}

func (p *Project) TestHook() string {
	if env := env.Getenv("NTT_TEST_HOOK"); env != "" {
		return env
	}
	if p.Manifest.TestHook != "" {
		return fs.Real(p.Root(), p.expand(p.Manifest.TestHook))
	}
	if hook := fs.Real(p.Root(), p.Name()+".control"); fs.IsRegular(hook) {
		return hook
	}
	if files, _ := Files(p); len(files) > 0 {
		dir := filepath.Dir(files[0])
		if hook := filepath.Join(dir, p.Name()+".control"); fs.IsRegular(hook) {
			return hook
		}
	}
	return ""
}

func (p *Project) ParametersFile() string {
	if env := env.Getenv("NTT_PARAMETERS_FILE"); env != "" {
		return fs.Real(p.ParametersDir(), env)
	}
	if p.Manifest.ParametersFile != "" {
		return fs.Real(p.ParametersDir(), p.expand(p.Manifest.ParametersFile))
	}
	if file := fs.Real(p.ParametersDir(), p.Name()+".parameters"); fs.IsRegular(file) {
		return file
	}
	return ""
}

func (p *Project) ParametersDir() string {
	if env := env.Getenv("NTT_PARAMETERS_DIR"); env != "" {
		return env
	}
	if p.Manifest.ParametersDir != "" {
		return fs.Real(p.Root(), p.expand(p.Manifest.ParametersDir))
	}
	if p.Root() != "" {
		return p.Root()
	}
	if files, _ := Files(p); len(files) > 0 {
		if file, err := filepath.Abs(files[0]); err != nil {
			return filepath.Dir(file)
		}
	}
	return ""
}

=======
>>>>>>> c6335dc0
// Sources returns all TTCN-3 source files.
func (p *Project) Sources() ([]string, error) {
	var errs error

	if env := env.Getenv("NTT_SOURCES"); env != "" {
		return strings.Fields(env), nil
	}

	var srcs []string
	for _, src := range p.Manifest.Sources {
		src := fs.Real(p.Root(), p.expand(src))

		info, err := os.Stat(src)
		switch {
		case err != nil:
			errs = multierror.Append(errs, err)
			srcs = append(srcs, src)

		case info.IsDir():
			files := fs.FindTTCN3Files(src)
			if len(files) == 0 {
				errs = multierror.Append(errs, fmt.Errorf("Could not find any ttcn3 source files in directory %q", src))
			}
			srcs = append(srcs, files...)

		case info.Mode().IsRegular() && fs.HasTTCN3Extension(src):
			srcs = append(srcs, src)

		default:
			errs = multierror.Append(errs, fmt.Errorf("Cannot handle %q. Expecting directory or ttcn3 source file", src))
			srcs = append(srcs, src)
		}

	}
	return srcs, errs
}

func (p *Project) Imports() ([]string, error) {
	var errs error

	if env := env.Getenv("NTT_IMPORTS"); env != "" {
		return strings.Fields(env), nil
	}

	var imports []string
	for _, dir := range p.Manifest.Imports {
<<<<<<< HEAD
		imports = append(imports, fs.Real(p.Root(), p.expand(dir)))
=======
		dir := fs.Real(p.Root(), p.expand(dir))
		if info, err := os.Stat(dir); err != nil || !info.IsDir() {
			errs = multierror.Append(errs, fmt.Errorf("%q must be a directory", dir))
		}
		imports = append(imports, dir)
>>>>>>> c6335dc0
	}
	return imports, errs
}

// FindModule tries to find a .ttcn3 based on its module name.
func (p *Project) FindModule(name string) (string, error) {

	p.modulesMu.Lock()
	defer p.modulesMu.Unlock()

	if p.modules == nil {
		p.modules = make(map[string]string)
		for _, file := range FindAllFiles(p) {
			name := fs.Stem(file)
			p.modules[name] = file
		}
	}
	if file, ok := p.modules[name]; ok {
		return file, nil
	}

	// Use NTT_CACHE to locate file
	if f := fs.Open(name + ".ttcn3").Path(); fs.IsRegular(f) {
		p.modules[name] = f
		return f, nil
	}

	return "", fmt.Errorf("No such module %q", name)
}
<<<<<<< HEAD
func (p *Project) expand(s string) string {
	// TODO(5nord) implement expansion with variables section
	return s
=======

func (p *Project) expand(s string) string {
	mapper := func(name string) string {
		if s, ok := env.LookupEnv(name); ok {
			return s
		}
		if s, ok := p.Manifest.Variables[name]; ok {
			return s
		}
		return fmt.Sprintf("${UNKNOWN:%s}", name)
	}

	return os.Expand(s, mapper)
>>>>>>> c6335dc0
}

func (p *Project) readManifest(file string) error {
	b, err := fs.Open(file).Bytes()
	if err != nil {
		return err
	}
	return yaml.UnmarshalStrict(b, &p.Manifest)
}

<<<<<<< HEAD
func (p *Project) readFilesystem() {
=======
func (p *Project) readFilesystem() error {
>>>>>>> c6335dc0
	addSources := func(path string, info os.FileInfo, err error) error {
		if err == nil && info.IsDir() {
			files, _ := filepath.Glob(filepath.Join(path, "*.ttcn*"))
			if len(files) > 0 {
				log.Debugf("adding sources: %q\n", path)
				p.Manifest.Sources = append(p.Manifest.Sources, fs.Rel(p.Root(), files...)...)
			}
		}
		return nil
	}
	filepath.Walk(p.root, addSources)

	addImports := func(path string, info os.FileInfo, err error) error {
		if err == nil && info.IsDir() {
			files, _ := filepath.Glob(filepath.Join(path, "*.ttcn*"))
			if len(files) > 0 {
				log.Debugf("adding import: %q\n", path)
				p.Manifest.Imports = append(p.Manifest.Imports, path)
			}
		}
		return nil
	}
	commonDirs := []string{
		"../../../sct",
		"../../../../sct",
		"../../../../Common",
	}
	for _, dir := range commonDirs {
		if path := filepath.Join(p.root, dir); fs.IsDir(path) {
			filepath.Walk(path, addImports)
		}
	}
<<<<<<< HEAD
=======
	return nil
>>>>>>> c6335dc0
}<|MERGE_RESOLUTION|>--- conflicted
+++ resolved
@@ -9,17 +9,6 @@
 	"path/filepath"
 	"strings"
 	"sync"
-<<<<<<< HEAD
-
-	"github.com/hashicorp/go-multierror"
-	"github.com/nokia/ntt/internal/env"
-	"github.com/nokia/ntt/internal/fs"
-	"github.com/nokia/ntt/internal/log"
-	"github.com/nokia/ntt/k3"
-	"github.com/nokia/ntt/project/manifest"
-	"gopkg.in/yaml.v2"
-=======
->>>>>>> c6335dc0
 
 	"github.com/hashicorp/go-multierror"
 	"github.com/nokia/ntt/internal/env"
@@ -106,15 +95,6 @@
 }
 
 func Open(path string) (*Project, error) {
-<<<<<<< HEAD
-	p := Project{
-		root: path,
-	}
-
-	return &p, p.Update()
-}
-
-=======
 	p := Project{root: path}
 
 	if file := filepath.Join(p.root, manifest.Name); fs.IsRegular(file) {
@@ -127,7 +107,6 @@
 }
 
 // A Project implements the behaviour expected from ntt ttcn3 suites.
->>>>>>> c6335dc0
 type Project struct {
 	root string
 
@@ -138,23 +117,7 @@
 	Manifest manifest.Config
 }
 
-<<<<<<< HEAD
-func (p *Project) Update() error {
-
-	p.modules = nil // Clear module cache
-
-	if file := filepath.Join(p.root, manifest.Name); fs.IsRegular(file) {
-		log.Debugf("%s: update configuration using manifest %q\n", p.String(), file)
-		return p.readManifest(file)
-	}
-	log.Debugf("%s: update configuration using available folders\n", p.String())
-	p.readFilesystem()
-	return nil
-}
-
-=======
 // String returns a simple string representation
->>>>>>> c6335dc0
 func (p *Project) String() string {
 	return p.root
 }
@@ -164,7 +127,6 @@
 	return p.root
 }
 
-<<<<<<< HEAD
 func (p *Project) Name() string {
 	if env := env.Getenv("NTT_NAME"); env != "" {
 		return env
@@ -235,8 +197,6 @@
 	return ""
 }
 
-=======
->>>>>>> c6335dc0
 // Sources returns all TTCN-3 source files.
 func (p *Project) Sources() ([]string, error) {
 	var errs error
@@ -283,15 +243,11 @@
 
 	var imports []string
 	for _, dir := range p.Manifest.Imports {
-<<<<<<< HEAD
-		imports = append(imports, fs.Real(p.Root(), p.expand(dir)))
-=======
 		dir := fs.Real(p.Root(), p.expand(dir))
 		if info, err := os.Stat(dir); err != nil || !info.IsDir() {
 			errs = multierror.Append(errs, fmt.Errorf("%q must be a directory", dir))
 		}
 		imports = append(imports, dir)
->>>>>>> c6335dc0
 	}
 	return imports, errs
 }
@@ -321,11 +277,6 @@
 
 	return "", fmt.Errorf("No such module %q", name)
 }
-<<<<<<< HEAD
-func (p *Project) expand(s string) string {
-	// TODO(5nord) implement expansion with variables section
-	return s
-=======
 
 func (p *Project) expand(s string) string {
 	mapper := func(name string) string {
@@ -339,7 +290,6 @@
 	}
 
 	return os.Expand(s, mapper)
->>>>>>> c6335dc0
 }
 
 func (p *Project) readManifest(file string) error {
@@ -350,11 +300,7 @@
 	return yaml.UnmarshalStrict(b, &p.Manifest)
 }
 
-<<<<<<< HEAD
-func (p *Project) readFilesystem() {
-=======
 func (p *Project) readFilesystem() error {
->>>>>>> c6335dc0
 	addSources := func(path string, info os.FileInfo, err error) error {
 		if err == nil && info.IsDir() {
 			files, _ := filepath.Glob(filepath.Join(path, "*.ttcn*"))
@@ -387,8 +333,5 @@
 			filepath.Walk(path, addImports)
 		}
 	}
-<<<<<<< HEAD
-=======
 	return nil
->>>>>>> c6335dc0
 }