// Package project collects information about test suite organisation by
// implementing various heuristics.
package project

import (
	"crypto/sha1"
	"fmt"

	"github.com/nokia/ntt/internal/fs"
	"github.com/nokia/ntt/k3"
)

// Interface describes a TTCN-3 project.
type Interface interface {
	// Root is the test suite root folder. It is usually the folder where the manifest is.
	Root() string

	// Sources returns a slice of files and directories containing TTCN-3 source files.
	Sources() ([]string, error)

	// Imports returns a slice of additional directories required to build a test executable.
	// Codecs, adapters and libraries are specified by Imports, typically.
	Imports() ([]string, error)
}

// Files returns all .ttcn3 available. It will not return generated .ttcn3 files.
// On error Files will return an error.
func Files(p Interface) ([]string, error) {
	files, err := p.Sources()
	if err != nil {
		return nil, err
	}

	dirs, err := p.Imports()
	if err != nil {
		return nil, err
	}

	for _, dir := range dirs {
		f := fs.FindTTCN3Files(dir)
		files = append(files, f...)
	}

	return files, nil
}

<<<<<<< HEAD
// FindAllFiles returns all .ttcn3 files including auxiliary files from
// k3 installation
func FindAllFiles(p Project) []string {
	files, _ := Files(p)
	// Use auxilliaryFiles from K3 to locate file
	for _, dir := range k3.FindAuxiliaryDirectories() {
		for _, file := range fs.FindTTCN3Files(dir) {
			files = append(files, file)
		}
	}
	return files
}

// ContainsFile returns true, when path is managed by Project.
func ContainsFile(p Project, path string) bool {
=======
// ContainsFile returns true, when path is managed by Interface.
func ContainsFile(p Interface, path string) bool {
>>>>>>> 1931a9dc
	// The same file may be referenced by URI or by path. To normalize it
	// we convert everything into URIs.
	uri := fs.URI(path)

	files, _ := Files(p)
	for _, file := range files {
		if fs.URI(file) == uri {
			return true
		}
	}
	return false
}

// Fingerprint calculates a sum to identify a test suite based on its modules.
func Fingerprint(p Project) string {
	var inputs []string
	files, _ := Files(p)
	for _, file := range files {
		inputs = append(inputs, fs.Stem(file))
	}
	return fmt.Sprintf("project_%x", sha1.Sum([]byte(fmt.Sprint(inputs))))
}<|MERGE_RESOLUTION|>--- conflicted
+++ resolved
@@ -44,10 +44,9 @@
 	return files, nil
 }
 
-<<<<<<< HEAD
 // FindAllFiles returns all .ttcn3 files including auxiliary files from
 // k3 installation
-func FindAllFiles(p Project) []string {
+func FindAllFiles(p Interface) []string {
 	files, _ := Files(p)
 	// Use auxilliaryFiles from K3 to locate file
 	for _, dir := range k3.FindAuxiliaryDirectories() {
@@ -58,12 +57,9 @@
 	return files
 }
 
-// ContainsFile returns true, when path is managed by Project.
-func ContainsFile(p Project, path string) bool {
-=======
 // ContainsFile returns true, when path is managed by Interface.
 func ContainsFile(p Interface, path string) bool {
->>>>>>> 1931a9dc
+
 	// The same file may be referenced by URI or by path. To normalize it
 	// we convert everything into URIs.
 	uri := fs.URI(path)
